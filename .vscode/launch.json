--- conflicted
+++ resolved
@@ -37,11 +37,7 @@
 			"request": "launch",
 			"program": "src/train/train.py",
 			"console": "integratedTerminal",
-<<<<<<< HEAD
-			"args": "--accelerator gpu --devices -1 --train-paths irmastrain:data/irmas/train --val-paths irmastest:data/irmas/test --audio-transform MEL_SPECTROGRAM --model RESNEXT50_32X4D --backbone-after backbone.layer1.2 --head-after backbone.fc --num-workers 1 --batch-size 1",
-=======
 			"args": "--accelerator gpu --devices -1 --train-paths irmastrain:data/irmas/train --val-paths irmastest:data/irmas/test --audio-transform MEL_SPECTROGRAM --model RESNEXT50_32X4D --backbone-after backbone.layer1.2 --head-after backbone.fc --num-workers 1 --batch-size 4",
->>>>>>> 70855358
 			"justMyCode": false
 		},
 		{
