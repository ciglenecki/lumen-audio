--- conflicted
+++ resolved
@@ -12,15 +12,12 @@
     RESNEXT101_64X4D = "resnext101_64x4d"
     WAV2VEC = "wav2vec"
     WAV2VEC_CNN = "wav2vec_cnn"
-<<<<<<< HEAD
-    CONVLSTM = "conv_lstm"
-=======
     CONVNEXT_TINY = "convnext_tiny"
     CONVNEXT_SMALL = "convnext_small"
     CONVNEXT_LARGE = "convnext_large"
     CONVNEXT_BASE = "convnext_base"
     MOBILENET_V3_LARGE = "mobilenet_v3_large"
->>>>>>> 24a847b0
+    CONVLSTM = "conv_lstm"
 
 
 class SupportedHeads(Enum):
