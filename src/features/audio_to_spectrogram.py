import librosa
import numpy as np
import torch
import torch.nn.functional

from src.config.argparse_with_config import ArgParseWithConfig
from src.config.config_defaults import (
    DEFAULT_MEL_SPECTROGRAM_MEAN,
    DEFAULT_MEL_SPECTROGRAM_STD,
    get_default_config,
)
from src.features.audio_transform_base import AudioTransformBase
<<<<<<< HEAD
from src.config.config_defaults import (
    DEFAULT_MEL_SPECTROGRAM_FIXED_REPEAT_MEAN,
    DEFAULT_MEL_SPECTROGRAM_FIXED_REPEAT_STD
)
from src.utils.utils_audio import caculate_spectrogram_duration_in_seconds


class MelSpectrogramOurs(AudioTransformBase):
    """Resamples audio and extracts melspectrogram from audio."""
=======
from src.features.chunking import (
    add_rgb_channel,
    chunk_image_by_width,
    collate_fn_spectrogram,
    remove_rgb_channel,
    undo_image_chunking,
)
from src.utils.utils_audio import plot_spectrograms
from src.utils.utils_dataset import get_example_val_sample


class MelSpectrogram(AudioTransformBase):
    """Resamples audio, extracts melspectrogram from audio and pads the original spectrogram to
    dimension of spectrogram for max_num_width_samples sequence."""
>>>>>>> 6fee20e5

    def __init__(
        self,
        n_fft: int,
        hop_length: int,
        n_mels: int,
        image_size: tuple[int, int],
        use_rgb: bool = True,
        normalize=True,
        *args,
        **kwargs,
    ):
        super().__init__(*args, **kwargs)
        self.n_fft = n_fft
        self.hop_length = hop_length
        self.n_mels = n_mels
        self.image_size = image_size
        self.use_rgb = use_rgb
        self.normalize = normalize

    def process(
        self,
        audio: torch.Tensor | np.ndarray,
<<<<<<< HEAD
    ) -> torch.Tensor:
    
        if self.waveform_augmentation is not None:
            audio = self.waveform_augmentation(audio)
    
        spectrogram = librosa.feature.melspectrogram(
            y=audio,
            sr=self.sampling_rate,
            n_fft=self.n_fft,
            hop_length=self.hop_length,
            n_mels=self.n_mels,
        )
    
        if self.spectrogram_augmentation is not None:
            spectrogram = self.spectrogram_augmentation(spectrogram)
            
        return spectrogram

class MelSpectrogramFixed(MelSpectrogramOurs):
    """Resamples audio, extracts melspectrogram from audio and pads the original spectrogram to
    dimension of spectrogram for max_audio_seconds sequence."""

    def __init__(
        self, image_dim: tuple[int, int], *args, **kwargs
    ):
        super().__init__(*args, **kwargs)
        self.image_dim = image_dim
        
        self.max_audio_seconds = caculate_spectrogram_duration_in_seconds(
            sampling_rate=self.sampling_rate,
            hop_size=self.hop_length,
            image_width=self.image_dim[0],
        )
        


        FAKE_SAMPLE_RATE = 44_100
        dummy_audio = np.random.random(size=( int(self.max_audio_seconds * FAKE_SAMPLE_RATE), ))
        audio_resampled = librosa.resample(
            dummy_audio,
            orig_sr=FAKE_SAMPLE_RATE,
            target_sr=self.sampling_rate,
        )
=======
    ) -> tuple[torch.Tensor]:
        if self.waveform_augmentation is not None:
            audio = self.waveform_augmentation(audio)
>>>>>>> 6fee20e5

        spectrogram = librosa.feature.melspectrogram(
            y=audio,
            sr=self.sampling_rate,
            n_fft=self.n_fft,
            hop_length=self.hop_length,
            n_mels=self.n_mels,
        )

        if self.normalize:
            spectrogram = self.normalize_spectrogram(spectrogram)

        if self.spectrogram_augmentation is not None:
            spectrogram = self.spectrogram_augmentation(spectrogram)
        else:
            spectrogram = torch.tensor(spectrogram)

        spectrogram_chunks = chunk_image_by_width(self.image_size, spectrogram)

<<<<<<< HEAD
    def __init__(self, repeat=3, **kwargs):
        super().__init__(**kwargs)
        self.repeat = repeat

    def process(
        self,
        audio: torch.Tensor | np.ndarray,
    ) -> tuple[torch.Tensor, torch.Tensor]:
        spectrogram_chunks = super().process(audio)
        
        reshaped_mean = DEFAULT_MEL_SPECTROGRAM_FIXED_REPEAT_MEAN.view(-1, 1, 1)
        reshaped_std = DEFAULT_MEL_SPECTROGRAM_FIXED_REPEAT_STD.view(-1, 1, 1)
        for i, _ in enumerate(spectrogram_chunks):
            spectrogram_chunks[i] = spectrogram_chunks[i].repeat(1, self.repeat, 1, 1)[0]
            spectrogram_chunks[i] = (spectrogram_chunks[i] - reshaped_mean) / reshaped_std

        return spectrogram_chunks
=======
        if self.use_rgb:
            spectrogram_chunks = add_rgb_channel(spectrogram_chunks)

        return spectrogram_chunks

    def normalize_spectrogram(self, spectrogram: torch.Tensor):
        # https://pytorch.org/vision/main/generated/torchvision.transforms.Normalize.html
        return (
            spectrogram - DEFAULT_MEL_SPECTROGRAM_MEAN
        ) / DEFAULT_MEL_SPECTROGRAM_STD

    def undo_normalize_spectrogram(self, spectrogram: torch.Tensor):
        return (
            spectrogram * DEFAULT_MEL_SPECTROGRAM_STD
        ) + DEFAULT_MEL_SPECTROGRAM_MEAN


def test_chunking():
    config = get_default_config()
    audio = get_example_val_sample(config.sampling_rate)
    transform = MelSpectrogram(
        sampling_rate=config.sampling_rate,
        hop_length=config.hop_length,
        n_fft=config.n_fft,
        n_mels=config.n_mels,
        image_size=config.image_size,
        spectrogram_augmentation=None,
        waveform_augmentation=None,
        max_num_width_samples=config.max_num_width_samples,
        normalize=True,
    )
    spectrogram_original = librosa.feature.melspectrogram(
        y=audio,
        sr=config.sampling_rate,
        n_fft=config.n_fft,
        hop_length=config.hop_length,
        n_mels=config.n_mels,
    )

    spectrogram_original_rgb = add_rgb_channel(
        torch.tensor(spectrogram_original).unsqueeze(0)
    )
    assert torch.all(
        torch.isclose(
            spectrogram_original_rgb[0, 0, ...], torch.tensor(spectrogram_original)
        )
    ), "RGB spectrogram isn't good."

    spectrogram = transform.process(audio)
    spectrogram_unchunked = undo_image_chunking(spectrogram, config.n_mels)
    spectrogram_unchunked = spectrogram_unchunked[
        ..., : spectrogram_original_rgb.shape[-1]
    ]
    spectrogram_unchunked = transform.undo_normalize_spectrogram(spectrogram_unchunked)
    assert torch.all(
        torch.isclose(spectrogram_original_rgb, spectrogram_unchunked, atol=1e-5)
    ), "Reconstructred spectrogram isn't good"


if __name__ == "__main__":
    parser = ArgParseWithConfig()
    args, config, pl_args = parser.parse_args()
    audio = get_example_val_sample(config.sampling_rate)
    transform = MelSpectrogram(
        sampling_rate=config.sampling_rate,
        hop_length=config.hop_length,
        n_fft=config.n_fft,
        n_mels=config.n_mels,
        image_size=config.image_size,
        spectrogram_augmentation=None,
        waveform_augmentation=None,
        max_num_width_samples=config.max_num_width_samples,
        normalize=False,
    )
    spectrogram = transform.process(audio)
    out = collate_fn_spectrogram(
        [
            (spectrogram, torch.ones(11), torch.tensor([1])),
            (spectrogram, torch.ones(11), torch.tensor([3])),
        ]
    )
    images, _, file_indices, _ = out
    spectrogram_chunls = images[file_indices == 0]
    spectrogram_reconstructed = undo_image_chunking(spectrogram_chunls, config.n_mels)
    spectrogram_reconstructed = remove_rgb_channel(spectrogram_reconstructed)
    plot_spectrograms(
        spectrogram_reconstructed,
        n_fft=config.n_fft,
        sampling_rate=config.sampling_rate,
        n_mels=config.n_mels,
        hop_length=config.hop_length,
    )
>>>>>>> 6fee20e5
<|MERGE_RESOLUTION|>--- conflicted
+++ resolved
@@ -10,17 +10,6 @@
     get_default_config,
 )
 from src.features.audio_transform_base import AudioTransformBase
-<<<<<<< HEAD
-from src.config.config_defaults import (
-    DEFAULT_MEL_SPECTROGRAM_FIXED_REPEAT_MEAN,
-    DEFAULT_MEL_SPECTROGRAM_FIXED_REPEAT_STD
-)
-from src.utils.utils_audio import caculate_spectrogram_duration_in_seconds
-
-
-class MelSpectrogramOurs(AudioTransformBase):
-    """Resamples audio and extracts melspectrogram from audio."""
-=======
 from src.features.chunking import (
     add_rgb_channel,
     chunk_image_by_width,
@@ -35,7 +24,6 @@
 class MelSpectrogram(AudioTransformBase):
     """Resamples audio, extracts melspectrogram from audio and pads the original spectrogram to
     dimension of spectrogram for max_num_width_samples sequence."""
->>>>>>> 6fee20e5
 
     def __init__(
         self,
@@ -59,55 +47,9 @@
     def process(
         self,
         audio: torch.Tensor | np.ndarray,
-<<<<<<< HEAD
-    ) -> torch.Tensor:
-    
-        if self.waveform_augmentation is not None:
-            audio = self.waveform_augmentation(audio)
-    
-        spectrogram = librosa.feature.melspectrogram(
-            y=audio,
-            sr=self.sampling_rate,
-            n_fft=self.n_fft,
-            hop_length=self.hop_length,
-            n_mels=self.n_mels,
-        )
-    
-        if self.spectrogram_augmentation is not None:
-            spectrogram = self.spectrogram_augmentation(spectrogram)
-            
-        return spectrogram
-
-class MelSpectrogramFixed(MelSpectrogramOurs):
-    """Resamples audio, extracts melspectrogram from audio and pads the original spectrogram to
-    dimension of spectrogram for max_audio_seconds sequence."""
-
-    def __init__(
-        self, image_dim: tuple[int, int], *args, **kwargs
-    ):
-        super().__init__(*args, **kwargs)
-        self.image_dim = image_dim
-        
-        self.max_audio_seconds = caculate_spectrogram_duration_in_seconds(
-            sampling_rate=self.sampling_rate,
-            hop_size=self.hop_length,
-            image_width=self.image_dim[0],
-        )
-        
-
-
-        FAKE_SAMPLE_RATE = 44_100
-        dummy_audio = np.random.random(size=( int(self.max_audio_seconds * FAKE_SAMPLE_RATE), ))
-        audio_resampled = librosa.resample(
-            dummy_audio,
-            orig_sr=FAKE_SAMPLE_RATE,
-            target_sr=self.sampling_rate,
-        )
-=======
     ) -> tuple[torch.Tensor]:
         if self.waveform_augmentation is not None:
             audio = self.waveform_augmentation(audio)
->>>>>>> 6fee20e5
 
         spectrogram = librosa.feature.melspectrogram(
             y=audio,
@@ -127,25 +69,6 @@
 
         spectrogram_chunks = chunk_image_by_width(self.image_size, spectrogram)
 
-<<<<<<< HEAD
-    def __init__(self, repeat=3, **kwargs):
-        super().__init__(**kwargs)
-        self.repeat = repeat
-
-    def process(
-        self,
-        audio: torch.Tensor | np.ndarray,
-    ) -> tuple[torch.Tensor, torch.Tensor]:
-        spectrogram_chunks = super().process(audio)
-        
-        reshaped_mean = DEFAULT_MEL_SPECTROGRAM_FIXED_REPEAT_MEAN.view(-1, 1, 1)
-        reshaped_std = DEFAULT_MEL_SPECTROGRAM_FIXED_REPEAT_STD.view(-1, 1, 1)
-        for i, _ in enumerate(spectrogram_chunks):
-            spectrogram_chunks[i] = spectrogram_chunks[i].repeat(1, self.repeat, 1, 1)[0]
-            spectrogram_chunks[i] = (spectrogram_chunks[i] - reshaped_mean) / reshaped_std
-
-        return spectrogram_chunks
-=======
         if self.use_rgb:
             spectrogram_chunks = add_rgb_channel(spectrogram_chunks)
 
@@ -237,5 +160,4 @@
         sampling_rate=config.sampling_rate,
         n_mels=config.n_mels,
         hop_length=config.hop_length,
-    )
->>>>>>> 6fee20e5
+    )