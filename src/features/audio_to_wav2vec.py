from math import ceil

import numpy as np
import torch
from transformers import Wav2Vec2FeatureExtractor

from src.features.audio_transform_base import AudioTransformBase
from src.utils.utils_audio import iron_audios


class AudioToWav2Vec2(AudioTransformBase):
    def __init__(
        self,
        pretrained_tag: str | None,
        max_num_width_samples: int,
        *args,
        **kwargs,
    ):
        super().__init__(*args, **kwargs)
        self.max_num_width_samples = max_num_width_samples
        self.processor = Wav2Vec2FeatureExtractor.from_pretrained(pretrained_tag)

    def __call__(
        self, audio: torch.Tensor | np.ndarray
    ) -> tuple[torch.Tensor, torch.Tensor]:
        if self.waveform_augmentation is not None:
            audio = self.waveform_augmentation(audio)

        if len(audio) > self.max_num_width_samples:
            audio_tensors: tuple[torch.Tensor] = torch.tensor(audio).split(
                self.max_num_width_samples, dim=-1
            )
            audio = [a.numpy() for a in audio_tensors]
        else:
            audio = [audio]

<<<<<<< HEAD
        last_chunk = audio[-1]
        last_chunk_length = len(last_chunk)
        diff = self.max_num_width_samples - last_chunk_length

        # zero padding:
        # if last_chunk_length < self.max_num_width_samples:
        #     pad_width = (0, self.max_num_width_samples - last_chunk_length)
        #     audio[-1] = np.pad(
        #         last_chunk, pad_width, mode="constant", constant_values=0
        #     )

        first_chunk: torch.Tensor = audio[0]  # if first chunk == first chunk
        first_chunk_width = first_chunk.shape[-1]  # 16_000
        num_first_chunk_repeats = max(1, ceil(diff / first_chunk_width))  # 8
        repeated_first_chunk = np.concatenate(
            [first_chunk] * num_first_chunk_repeats, axis=-1
        )

        # Remove remove excess width caused by repeating
        repeated_first_chunk = repeated_first_chunk[..., :diff]
        audio[-1] = np.concatenate((audio[-1], repeated_first_chunk), axis=-1)
=======
        audio = iron_audios(audio, target_width=self.max_num_width_samples)
>>>>>>> c5d3e0a8

        processor_out = self.processor(
            audio, sampling_rate=self.sampling_rate, return_tensors="pt", padding=True
        )

        processed_audio = processor_out.input_values

        # note: confirmed that listening to unnormalized audio (do_normalize=False) sounds good.
<<<<<<< HEAD
        if len(processed_audio.shape) != 2:
            assert True, "hm"
=======
        assert len(processed_audio.shape) == 2

>>>>>>> c5d3e0a8
        return processed_audio<|MERGE_RESOLUTION|>--- conflicted
+++ resolved
@@ -34,31 +34,7 @@
         else:
             audio = [audio]
 
-<<<<<<< HEAD
-        last_chunk = audio[-1]
-        last_chunk_length = len(last_chunk)
-        diff = self.max_num_width_samples - last_chunk_length
-
-        # zero padding:
-        # if last_chunk_length < self.max_num_width_samples:
-        #     pad_width = (0, self.max_num_width_samples - last_chunk_length)
-        #     audio[-1] = np.pad(
-        #         last_chunk, pad_width, mode="constant", constant_values=0
-        #     )
-
-        first_chunk: torch.Tensor = audio[0]  # if first chunk == first chunk
-        first_chunk_width = first_chunk.shape[-1]  # 16_000
-        num_first_chunk_repeats = max(1, ceil(diff / first_chunk_width))  # 8
-        repeated_first_chunk = np.concatenate(
-            [first_chunk] * num_first_chunk_repeats, axis=-1
-        )
-
-        # Remove remove excess width caused by repeating
-        repeated_first_chunk = repeated_first_chunk[..., :diff]
-        audio[-1] = np.concatenate((audio[-1], repeated_first_chunk), axis=-1)
-=======
         audio = iron_audios(audio, target_width=self.max_num_width_samples)
->>>>>>> c5d3e0a8
 
         processor_out = self.processor(
             audio, sampling_rate=self.sampling_rate, return_tensors="pt", padding=True
@@ -67,11 +43,6 @@
         processed_audio = processor_out.input_values
 
         # note: confirmed that listening to unnormalized audio (do_normalize=False) sounds good.
-<<<<<<< HEAD
-        if len(processed_audio.shape) != 2:
-            assert True, "hm"
-=======
         assert len(processed_audio.shape) == 2
 
->>>>>>> c5d3e0a8
         return processed_audio