import numpy as np
import torch
from transformers import ASTFeatureExtractor

from src.config.argparse_with_config import ArgParseWithConfig
from src.config.config_defaults import (
    DEFAULT_AST_MEAN,
    DEFAULT_AST_STD,
    TAG_AST_AUDIOSET,
)
from src.features.audio_transform_base import AudioTransformBase
from src.utils.utils_audio import plot_spectrograms, spec_width_to_num_samples
from src.utils.utils_dataset import get_example_val_sample


class AudioTransformAST(AudioTransformBase):

    """Resamples audio, converts it to mono, does AST feature extraction which extracts spectrogram
    (mel filter banks) from audio.

    Warning: resampling should be done here. AST does the job.
    """

    def __init__(
        self,
        pretrained_tag,
        hop_length: int,
        n_mels: int,
        *args,
        **kwargs,
    ):
        super().__init__(*args, **kwargs)
        self.n_mels = n_mels
        self.hop_length = hop_length
        if pretrained_tag is None:
            self.feature_extractor = ASTFeatureExtractor(
                sampling_rate=self.sampling_rate,
                num_mel_bins=self.n_mels,
                max_length=self.max_num_width_samples,
                do_normalize=True,
            )
        else:
            print(
                "Warning: inferring max_num_width_samples from AST pretrained config."
            )
            self.feature_extractor: ASTFeatureExtractor = (
                ASTFeatureExtractor.from_pretrained(pretrained_tag)
            )
        self.image_size = (
            self.feature_extractor.num_mel_bins,
            self.feature_extractor.max_length,
        )
        self.max_audio_length = spec_width_to_num_samples(
            self.image_size[-1], self.hop_length
        )

    @staticmethod
    def ast_feature_to_melspec(spectrogram: torch.Tensor):
        denormalized = (spectrogram * DEFAULT_AST_STD * 2) + DEFAULT_AST_MEAN
        return AudioTransformAST.denorm_ast_feature_to_melspec(denormalized)

    @staticmethod
    def denorm_ast_feature_to_melspec(spectrogram: torch.Tensor):
        spectrogram = spectrogram.exp()
        spectrogram = spectrogram.transpose(-2, -1)
        return spectrogram

    def process(
        self, audio: torch.Tensor | np.ndarray
    ) -> tuple[torch.Tensor, torch.Tensor]:
        if self.waveform_augmentation is not None:
            audio = self.waveform_augmentation(audio)
<<<<<<< HEAD
=======

        # Split waveform because feature extraction because transformer has a limit (trunc/padding). It creates fixed sized spectrogram. If audio is too long the spectrogram won't contain all of the audio.
        if len(audio) > self.max_audio_length:
            audio_tensors: tuple[torch.Tensor] = torch.tensor(audio).split(
                self.max_audio_length
            )
            audio = [a.numpy() for a in audio_tensors]
>>>>>>> 6fee20e5

        spectrogram = self.feature_extractor(
            audio,
            sampling_rate=self.sampling_rate,
            return_tensors="pt",
        )["input_values"]

        if self.spectrogram_augmentation is not None:
<<<<<<< HEAD
            spectrogram = self.spectrogram_augmentation(spectrogram)  # [Batch, 1024, 128]
=======
            spectrogram = self.spectrogram_augmentation(spectrogram)  # [1, 1024, 128]

        assert len(spectrogram.shape) == 3, "Spectrogram chunks are 2D images"
        return spectrogram

>>>>>>> 6fee20e5

if __name__ == "__main__":
    parser = ArgParseWithConfig()
    args, config, pl_args = parser.parse_args()
    audio = get_example_val_sample(config.sampling_rate)
    transform = AudioTransformAST(
        pretrained_tag=TAG_AST_AUDIOSET,
        sampling_rate=config.sampling_rate,
        hop_length=config.hop_length,
        n_mels=config.n_mels,
        spectrogram_augmentation=None,
        waveform_augmentation=None,
    )
    spectrogram = transform.process(audio)
    spectrogram = spectrogram
    plot_spectrograms(
        spectrogram,
        sampling_rate=config.sampling_rate,
        hop_length=config.hop_length,
        n_fft=config.n_fft,
        n_mels=config.n_mels,
    )<|MERGE_RESOLUTION|>--- conflicted
+++ resolved
@@ -70,8 +70,6 @@
     ) -> tuple[torch.Tensor, torch.Tensor]:
         if self.waveform_augmentation is not None:
             audio = self.waveform_augmentation(audio)
-<<<<<<< HEAD
-=======
 
         # Split waveform because feature extraction because transformer has a limit (trunc/padding). It creates fixed sized spectrogram. If audio is too long the spectrogram won't contain all of the audio.
         if len(audio) > self.max_audio_length:
@@ -79,7 +77,6 @@
                 self.max_audio_length
             )
             audio = [a.numpy() for a in audio_tensors]
->>>>>>> 6fee20e5
 
         spectrogram = self.feature_extractor(
             audio,
@@ -88,15 +85,13 @@
         )["input_values"]
 
         if self.spectrogram_augmentation is not None:
-<<<<<<< HEAD
-            spectrogram = self.spectrogram_augmentation(spectrogram)  # [Batch, 1024, 128]
-=======
-            spectrogram = self.spectrogram_augmentation(spectrogram)  # [1, 1024, 128]
+            spectrogram = self.spectrogram_augmentation(
+                spectrogram
+            )  # [Batch, 1024, 128]
 
         assert len(spectrogram.shape) == 3, "Spectrogram chunks are 2D images"
         return spectrogram
 
->>>>>>> 6fee20e5
 
 if __name__ == "__main__":
     parser = ArgParseWithConfig()
