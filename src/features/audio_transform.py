--- conflicted
+++ resolved
@@ -12,41 +12,12 @@
 from transformers import ASTFeatureExtractor, Wav2Vec2FeatureExtractor
 
 import src.config.config_defaults as config_defaults
-<<<<<<< HEAD
-from src.utils.utils_audio import stereo_to_mono, time_stretch
-from src.utils.utils_functions import EnumStr
-
-
-class UnsupportedAudioTransforms(ValueError):
-    pass
-
-
-class AudioTransforms(EnumStr):
-    """List of supported AudioTransforms we use."""
-
-    AST = "ast"
-    MEL_SPECTROGRAM_RESIZE_REPEAT = "mel_spectrogram_resize_repeat"
-    MEL_SPECTROGRAM_FIXED_REPEAT = "mel_spectrogram_fixed_repeat"
-    MFCC_FIXED_REPEATED = "mfcc_fixed_repeated"
-    WAV2VEC = "wav2vec"
-
-
-class SupportedAugmentations(EnumStr):
-    """List of supported spectrogram augmentations we use."""
-
-    TIME_STRETCH = "time_stretch"
-    FREQ_MASK = "freq_mask"
-    TIME_MASK = "time_mask"
-    RANDOM_ERASE = "random_erase"
-    RANDOM_PIXELS = "random_pixels"
-=======
 from src.features.supported_augmentations import (
     AudioTransforms,
     SupportedAugmentations,
     UnsupportedAudioTransforms,
 )
 from src.utils.utils_audio import load_audio_from_file, stereo_to_mono, time_stretch
->>>>>>> 72501fd4
 
 
 class AudioTransformBase(ABC):
@@ -81,22 +52,17 @@
     def process(
         self,
         audio: torch.Tensor | np.ndarray,
-        original_sr: int,
     ) -> tuple[torch.Tensor]:
         """Function which prepares everything for model's .forward() function. It creates the
         spectrogram from audio.
 
         Args:
             audio: audio data
-            original_sr: _description_
 
         Returns:
             tuple[torch.Tensor, torch.Tensor]: _description_
         """
 
-<<<<<<< HEAD
-######################################################################################################################################################
-=======
     def process_from_file(
         self,
         audio_file_path: Path,
@@ -107,26 +73,23 @@
 
         Args:
             audio_path: audio file path
-            original_sr: _description_
 
         Returns:
             tuple[torch.Tensor, torch.Tensor]: _description_
         """
-        audio, original_sr = load_audio_from_file(
+        audio, _ = load_audio_from_file(
             audio_file_path,
             method=method,
             normalize=normalize,
             target_sr=self.sampling_rate,
         )
-        return self.process(
-            audio,
-            original_sr=original_sr,
-        )
-
->>>>>>> 72501fd4
+        return self.process(audio)
+
 
 class MFCC(AudioTransformBase):
-    """Resamples audio, converts it to mono, calculates MFCC (mel-frequency cepstral coefficients) from audio."""
+    """Resamples audio, converts it to mono, calculates MFCC (mel-frequency cepstral coefficients)
+    from audio."""
+
     def __init__(
         self,
         n_mfcc: int,
@@ -143,16 +106,38 @@
         self.n_fft = n_fft
         self.hop_length = hop_length
         self.n_mels = n_mels
-        
-    def process(
-        self,
-        audio: torch.Tensor | np.ndarray,
-        original_sr: int,
-    ) -> tuple[torch.Tensor, torch.Tensor]:
-        audio = stereo_to_mono(audio)
+
+    def process(
+        self,
+        audio: torch.Tensor | np.ndarray,
+    ) -> tuple[torch.Tensor, torch.Tensor]:
+        spectrogram = librosa.feature.mfcc(
+            y=audio,
+            sr=self.sampling_rate,
+            n_mfcc=self.n_mfcc,
+            dct_type=self.dct_type,
+            n_fft=self.n_fft,
+            hop_length=self.hop_length,
+            n_mels=self.n_mels,
+        )
+
+        return spectrogram
+
+
+class MFCCFixed(MFCC):
+    """Resamples audio, extracts MFCC from audio and pads the original spectrogram to dimension of
+    spectrogram for max_len sequence."""
+
+    def __init__(self, max_len: int, dim: tuple[int, int], *args, **kwargs):
+        super().__init__(*args, **kwargs)
+        self.max_len = max_len
+        self.dim = dim
+
+        FAKE_SAMPLE_RATE = 44_100
+        dummy_audio = np.random.random(size=(max_len * FAKE_SAMPLE_RATE,))
         audio_resampled = librosa.resample(
-            audio,
-            orig_sr=original_sr,
+            dummy_audio,
+            orig_sr=FAKE_SAMPLE_RATE,
             target_sr=self.sampling_rate,
         )
 
@@ -165,55 +150,23 @@
             hop_length=self.hop_length,
             n_mels=self.n_mels,
         )
-        
-        return spectrogram
-
-class MFCCFixed(MFCC):
-    """Resamples audio, extracts MFCC from audio and pads the original spectrogram to
-    dimension of spectrogram for max_len sequence."""
-
-    def __init__(self, max_len: int, dim: tuple[int, int], *args, **kwargs):
-        super().__init__(*args, **kwargs)
-        self.max_len = max_len
-        self.dim = dim
-
-        FAKE_SAMPLE_RATE = 44_100
-        dummy_audio = np.random.random(size=(max_len * FAKE_SAMPLE_RATE,))
-        audio_resampled = librosa.resample(
-            dummy_audio,
-            orig_sr=FAKE_SAMPLE_RATE,
-            target_sr=self.sampling_rate,
-        )
-
-        spectrogram = librosa.feature.mfcc(
-            y=audio_resampled,
-            sr=self.sampling_rate,
-            n_mfcc=self.n_mfcc,
-            dct_type=self.dct_type,
-            n_fft=self.n_fft,
-            hop_length=self.hop_length,
-            n_mels=self.n_mels,
-        )
-        
+
         self.seq_dim = spectrogram.shape
 
     def process(
         self,
         audio: torch.Tensor | np.ndarray,
-        original_sr: int,
     ) -> tuple[torch.Tensor]:
-
-        spectrogram = super().process(audio, original_sr)
+        spectrogram = super().process(audio)
         chunks = list(torch.tensor(spectrogram).split(self.seq_dim[1], dim=1))
-        
-        
+
         # if theyre not exact padding is added for last chunk
         if not spectrogram.shape[1] % self.seq_dim[1] == 0:
             w, h = chunks[-1].shape
             chunk_padded = torch.zeros(size=self.seq_dim)
             chunk_padded[:w, :h] = chunks[-1]
             chunks[-1] = chunk_padded
-            
+
         for i, c in enumerate(chunks):
             chunks[i] = chunks[i].reshape(1, 1, *self.seq_dim)
             chunks[i] = F.resize(chunks[i], size=self.dim, antialias=True)[0][0]
@@ -221,28 +174,33 @@
 
         return chunks
 
-class MFCCFixedRepeated(MFCCFixed):
-    """Calls MFCC and repeats the output 3 times. This is useful for mocking RGB channels."""
+
+class MFCCFixedRepeat(MFCCFixed):
+    """Calls MFCC and repeats the output 3 times.
+
+    This is useful for mocking RGB channels.
+    """
 
     def __init__(self, repeat=3, **kwargs):
         super().__init__(**kwargs)
         self.repeat = repeat
-    
-    def process(
-        self,
-        audio: torch.Tensor | np.ndarray,
-        original_sr: int,
-    ) -> tuple[torch.Tensor, torch.Tensor]:
-
-        spectrogram_chunks = super().process(audio, original_sr)
+
+    def process(
+        self,
+        audio: torch.Tensor | np.ndarray,
+    ) -> tuple[torch.Tensor, torch.Tensor]:
+        spectrogram_chunks = super().process(audio)
         for i, c in enumerate(spectrogram_chunks):
-            spectrogram_chunks[i] = spectrogram_chunks[i].repeat(1, self.repeat, 1, 1)[0]
+            spectrogram_chunks[i] = spectrogram_chunks[i].repeat(1, self.repeat, 1, 1)[
+                0
+            ]
 
         return spectrogram_chunks
 
+
 ######################################################################################################################################################
 
-    
+
 class AudioTransformAST(AudioTransformBase):
 
     """Resamples audio, converts it to mono, does AST feature extraction which extracts spectrogram
@@ -344,12 +302,15 @@
             len(spectrogram.shape) == 3
         ), "Spectrogram has to have 3 dimensions before torch augmentations!"
         spectrogram = self.apply_spec_augmentations(spectrogram)
-        spectrogram = spectrogram.squeeze(dim=0)
-        assert len(spectrogram.shape) == 2, "Spectrogram has to be a 2D image"
-        return spectrogram
+
+        # TODO: chunking
+        spectrogram_chunks = spectrogram
+        assert len(spectrogram_chunks.shape) == 3, "Spectrogram chunks are 2D images"
+        return spectrogram_chunks
 
 
 ######################################################################################################################################################
+
 
 class MelSpectrogramOurs(AudioTransformBase):
     """Resamples audio and extracts melspectrogram from audio."""
@@ -370,12 +331,52 @@
     def process(
         self,
         audio: torch.Tensor | np.ndarray,
-        original_sr: int,
     ) -> torch.Tensor:
-        audio = stereo_to_mono(audio)
+        spectrogram = librosa.feature.melspectrogram(
+            y=audio,
+            sr=self.sampling_rate,
+            n_fft=self.n_fft,
+            hop_length=self.hop_length,
+            n_mels=self.n_mels,
+        )
+
+        return spectrogram
+
+
+class MelSpectrogramResize(MelSpectrogramOurs):
+    """Resamples audio, extracts melspectrogram from audio, resizes it to the given dimensions."""
+
+    def __init__(self, dim: tuple[int, int], *args, **kwargs):
+        super().__init__(*args, **kwargs)
+        self.dim = dim
+
+    def process(
+        self,
+        audio: torch.Tensor | np.ndarray,
+    ) -> tuple[torch.Tensor, torch.Tensor]:
+        spectrogram = super().process(audio)
+
+        spectrogram = spectrogram.reshape(1, 1, *spectrogram.shape)
+        spectrogram = F.resize(torch.tensor(spectrogram), size=self.dim, antialias=True)
+        spectrogram = spectrogram.reshape(1, *self.dim)
+
+        return spectrogram
+
+
+class MelSpectrogramFixed(MelSpectrogramOurs):
+    """Resamples audio, extracts melspectrogram from audio and pads the original spectrogram to
+    dimension of spectrogram for max_len sequence."""
+
+    def __init__(self, max_len: int, dim: tuple[int, int], *args, **kwargs):
+        super().__init__(*args, **kwargs)
+        self.max_len = max_len
+        self.dim = dim
+
+        FAKE_SAMPLE_RATE = 44_100
+        dummy_audio = np.random.random(size=(max_len * FAKE_SAMPLE_RATE,))
         audio_resampled = librosa.resample(
-            audio,
-            orig_sr=original_sr,
+            dummy_audio,
+            orig_sr=FAKE_SAMPLE_RATE,
             target_sr=self.sampling_rate,
         )
 
@@ -387,72 +388,22 @@
             n_mels=self.n_mels,
         )
 
-        return spectrogram
-
-
-class MelSpectrogramResize(MelSpectrogramOurs):
-    """Resamples audio, extracts melspectrogram from audio, resizes it to the given dimensions."""
-
-    def __init__(self, dim: tuple[int, int], *args, **kwargs):
-        super().__init__(*args, **kwargs)
-        self.dim = dim
-
-    def process(
-        self,
-        audio: torch.Tensor | np.ndarray,
-        original_sr: int,
-    ) -> tuple[torch.Tensor, torch.Tensor]:
-        spectrogram = super().process(audio, original_sr)
-
-        spectrogram = spectrogram.reshape(1, 1, *spectrogram.shape)
-        spectrogram = F.resize(torch.tensor(spectrogram), size=self.dim, antialias=True)
-        spectrogram = spectrogram.reshape(1, *self.dim)
-
-        return spectrogram
-
-
-class MelSpectrogramFixed(MelSpectrogramOurs):
-    """Resamples audio, extracts melspectrogram from audio and pads the original spectrogram to
-    dimension of spectrogram for max_len sequence."""
-
-    def __init__(self, max_len: int, dim: tuple[int, int], *args, **kwargs):
-        super().__init__(*args, **kwargs)
-        self.max_len = max_len
-        self.dim = dim
-
-        FAKE_SAMPLE_RATE = 44_100
-        dummy_audio = np.random.random(size=(max_len * FAKE_SAMPLE_RATE,))
-        audio_resampled = librosa.resample(
-            dummy_audio,
-            orig_sr=FAKE_SAMPLE_RATE,
-            target_sr=self.sampling_rate,
-        )
-
-        spectrogram = librosa.feature.melspectrogram(
-            y=audio_resampled,
-            sr=self.sampling_rate,
-            n_fft=self.n_fft,
-            hop_length=self.hop_length,
-            n_mels=self.n_mels,
-        )
-
         self.seq_dim = spectrogram.shape
 
     def process(
         self,
         audio: torch.Tensor | np.ndarray,
-        original_sr: int,
     ) -> tuple[torch.Tensor]:
-        spectrogram = super().process(audio, original_sr)
+        spectrogram = super().process(audio)
         chunks = list(torch.tensor(spectrogram).split(self.seq_dim[1], dim=1))
-        
+
         # if theyre not exact padding is added for last chunk
         if not spectrogram.shape[1] % self.seq_dim[1] == 0:
             w, h = chunks[-1].shape
             chunk_padded = torch.zeros(size=self.seq_dim)
             chunk_padded[:w, :h] = chunks[-1]
             chunks[-1] = chunk_padded
-            
+
         for i, c in enumerate(chunks):
             chunks[i] = chunks[i].reshape(1, 1, *self.seq_dim)
             chunks[i] = F.resize(chunks[i], size=self.dim, antialias=True)[0][0]
@@ -461,7 +412,7 @@
         return chunks
 
 
-class MelSpectrogramFixedRepeated(MelSpectrogramFixed):
+class MelSpectrogramFixedRepeat(MelSpectrogramFixed):
     """Calls MelSpectrogramFixed and repeats the output 3 times.
 
     This is useful for mocking RGB channels.
@@ -470,28 +421,21 @@
     def __init__(self, repeat=3, **kwargs):
         super().__init__(**kwargs)
         self.repeat = repeat
-    
-    def process(
-        self,
-        audio: torch.Tensor | np.ndarray,
-        original_sr: int,
-    ) -> tuple[torch.Tensor, torch.Tensor]:
-<<<<<<< HEAD
-            
-        spectrogram_chunks = super().process(audio, original_sr)
+
+    def process(
+        self,
+        audio: torch.Tensor | np.ndarray,
+    ) -> tuple[torch.Tensor, torch.Tensor]:
+        spectrogram_chunks = super().process(audio)
         for i, c in enumerate(spectrogram_chunks):
-            spectrogram_chunks[i] = spectrogram_chunks[i].repeat(1, self.repeat, 1, 1)[0]
+            spectrogram_chunks[i] = spectrogram_chunks[i].repeat(1, self.repeat, 1, 1)[
+                0
+            ]
 
         return spectrogram_chunks
-=======
-        spectrogram = super().process(audio, original_sr)
-        spectrogram = spectrogram.repeat(1, self.repeat, 1, 1)[0]
-
-        return spectrogram
->>>>>>> 72501fd4
-
-
-class MelSpectrogramResizedRepeated(MelSpectrogramResize):
+
+
+class MelSpectrogramResizedRepeat(MelSpectrogramResize):
     """Calls MelSpectrogramResize and repeats the output 3 times.
 
     This is useful for mocking RGB channels.
@@ -504,15 +448,15 @@
     def process(
         self,
         audio: torch.Tensor | np.ndarray,
-        original_sr: int,
-    ) -> tuple[torch.Tensor, torch.Tensor]:
-        spectrogram = super().process(audio, original_sr)
+    ) -> tuple[torch.Tensor, torch.Tensor]:
+        spectrogram = super().process(audio)
         spectrogram = spectrogram.repeat(1, self.repeat, 1, 1)[0]
 
         return spectrogram
 
 
 ######################################################################################################################################################
+
 
 class AudioTransformWav2Vec2(AudioTransformBase):
     def __init__(
@@ -529,15 +473,12 @@
     def process(
         self,
         audio: torch.Tensor | np.ndarray,
-        original_sr: int,
-    ) -> tuple[torch.Tensor, torch.Tensor]:
-        audio = stereo_to_mono(audio)
-
+    ) -> tuple[torch.Tensor, torch.Tensor]:
         if SupportedAugmentations.TIME_STRETCH in self.augmentation_enums:
             min_s, max_s = self.stretch_factors
             audio = time_stretch(audio, min_s, max_s, trim=True)
 
-        audio = librosa.util.fix_length(audio, size=original_sr * 3)
+        audio = librosa.util.fix_length(audio, size=self.sampling_rate * 3)
 
         features_dict = self.feature_extractor(
             audio,
@@ -551,6 +492,7 @@
 
 
 ######################################################################################################################################################
+
 
 def get_audio_transform(
     audio_transform_enum: AudioTransforms,
@@ -567,19 +509,21 @@
             **aug_kwargs,
         )
     elif audio_transform_enum is AudioTransforms.MEL_SPECTROGRAM_FIXED_REPEAT:
-        return MelSpectrogramFixedRepeated(
+        return MelSpectrogramFixedRepeat(
             sampling_rate=sampling_rate,
             dim=dim,
             repeat=config_defaults.DEFAULT_REPEAT,
             max_len=config_defaults.DEFAULT_MAX_LEN,
-            **aug_kwargs
+            augmentation_enums=augmentation_enums,
+            **aug_kwargs,
         )
     elif audio_transform_enum is AudioTransforms.MEL_SPECTROGRAM_RESIZE_REPEAT:
-        return MelSpectrogramResizedRepeated(
+        return MelSpectrogramResizedRepeat(
             sampling_rate=sampling_rate,
             dim=dim,
             repeat=config_defaults.DEFAULT_REPEAT,
-            **aug_kwargs
+            augmentation_enums=augmentation_enums,
+            **aug_kwargs,
         )
     elif audio_transform_enum is AudioTransforms.WAV2VEC:
         return AudioTransformWav2Vec2(
@@ -587,9 +531,9 @@
             pretrained_tag=config_defaults.DEFAULT_WAV2VEC_PRETRAINED_TAG,
             augmentation_enums=augmentation_enums,
             **aug_kwargs,
-        )    
-    elif audio_transform_enum is AudioTransforms.MFCC_FIXED_REPEATED:
-        return MFCCFixedRepeated(
+        )
+    elif audio_transform_enum is AudioTransforms.MFCC_FIXED_REPEAT:
+        return MFCCFixedRepeat(
             sampling_rate=sampling_rate,
             dim=dim,
             n_mfcc=config_defaults.DEFAULT_N_MFCC,
@@ -599,6 +543,7 @@
             hop_length=config_defaults.DEFAULT_HOP_LENGTH,
             n_mels=config_defaults.DEFAULT_N_MELS,
             max_len=config_defaults.DEFAULT_MAX_LEN,
+            augmentation_enums=augmentation_enums,
             **aug_kwargs,
         )
     raise UnsupportedAudioTransforms(f"Unsupported transform {audio_transform_enum}")