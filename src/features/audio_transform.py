--- conflicted
+++ resolved
@@ -1,13 +1,8 @@
 from src.config.config_defaults import ConfigDefault
 from src.enums.enums import AudioTransforms
 from src.features.audio_to_ast import AudioTransformAST
-<<<<<<< HEAD
-from src.features.audio_to_mfcc import MFCCFixedRepeat
-from src.features.audio_to_spectrogram import MelSpectrogramFixedRepeat
-=======
 from src.features.audio_to_mfcc import MFCC
 from src.features.audio_to_spectrogram import MelSpectrogram
->>>>>>> 6fee20e5
 from src.features.audio_to_wav2vec import AudioToWav2Vec2, AudioToWav2Vec2CNN
 from src.features.audio_transform_base import AudioTransformBase
 from src.features.augmentations import SpectrogramAugmentation, WaveformAugmentation
@@ -16,10 +11,6 @@
 
 def get_audio_transform(
     config: ConfigDefault,
-<<<<<<< HEAD
-    audio_transform_enum: AudioTransforms,
-=======
->>>>>>> 6fee20e5
     spectrogram_augmentation: SpectrogramAugmentation | None = None,
     waveform_augmentation: WaveformAugmentation | None = None,
 ) -> AudioTransformBase:
@@ -45,13 +36,8 @@
             n_mels=config.n_mels,
             **base_kwargs,
         )
-<<<<<<< HEAD
-    elif audio_transform_enum is AudioTransforms.MEL_SPECTROGRAM_FIXED_REPEAT:
-        return MelSpectrogramFixedRepeat(
-=======
     elif audio_transform_enum is AudioTransforms.MEL_SPECTROGRAM:
         return MelSpectrogram(
->>>>>>> 6fee20e5
             **image_kwargs,
             **base_kwargs,
         )
