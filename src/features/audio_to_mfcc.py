--- conflicted
+++ resolved
@@ -4,16 +4,8 @@
 
 from src.config.config_defaults import DEFAULT_MFCC_MEAN, DEFAULT_MFCC_STD
 from src.features.audio_transform_base import AudioTransformBase
-<<<<<<< HEAD
-from src.config.config_defaults import (
-    DEFAULT_MFCC_FIXED_REPEAT_MEAN,
-    DEFAULT_MFCC_FIXED_REPEAT_STD
-)
-from src.utils.utils_audio import caculate_spectrogram_duration_in_seconds
-=======
 from src.features.chunking import add_rgb_channel, chunk_image_by_width
 
->>>>>>> 6fee20e5
 
 class MFCC(AudioTransformBase):
     """Calculates MFCC (mel-frequency cepstral coefficients) from audio."""
@@ -42,59 +34,9 @@
     def process(
         self,
         audio: torch.Tensor | np.ndarray,
-<<<<<<< HEAD
-    ) -> tuple[torch.Tensor, torch.Tensor]:
-        if self.waveform_augmentation is not None:
-            audio = self.waveform_augmentation(audio)
-        
-        spectrogram = librosa.feature.mfcc(
-            y=audio,
-            sr=self.sampling_rate,
-            n_mfcc=self.n_mfcc,
-            n_fft=self.n_fft,
-            hop_length=self.hop_length,
-            n_mels=self.n_mels,
-        )
-        
-        if self.spectrogram_augmentation is not None:
-            spectrogram = self.spectrogram_augmentation(spectrogram)
-    
-        return spectrogram
-
-
-class MFCCFixed(MFCC):
-    """Resamples audio, extracts MFCC from audio and pads the original spectrogram to dimension of
-    spectrogram for max_audio_seconds sequence."""
-
-    def __init__(
-        self,
-        image_dim: tuple[int, int],
-        *args,
-        **kwargs,
-    ):
-        super().__init__(*args, **kwargs)
-        self.image_dim = image_dim
-
-        self.max_audio_seconds = caculate_spectrogram_duration_in_seconds(
-            sampling_rate=self.sampling_rate,
-            hop_size=self.hop_length,
-            image_width=self.image_dim[0],
-        )
-
-        FAKE_SAMPLE_RATE = 44_100
-        dummy_audio = np.random.random(
-            size=( int(self.max_audio_seconds * FAKE_SAMPLE_RATE), )
-        )
-        audio_resampled = librosa.resample(
-            dummy_audio,
-            orig_sr=FAKE_SAMPLE_RATE,
-            target_sr=self.sampling_rate,
-        )
-=======
     ) -> tuple[torch.Tensor]:
         if self.waveform_augmentation is not None:
             audio = self.waveform_augmentation(audio)
->>>>>>> 6fee20e5
 
         mfcc = librosa.feature.mfcc(
             y=audio,
@@ -105,17 +47,8 @@
             n_mels=self.n_mels,
         )
 
-<<<<<<< HEAD
-        import matplotlib.pyplot as plt        
-        plt.imshow(spectrogram)
-        plt.show()
-        
-
-        self.spectrogram_dim = spectrogram.shape
-=======
         if self.normalize:
             mfcc = self.normalize_mfcc(mfcc)
->>>>>>> 6fee20e5
 
         if self.spectrogram_augmentation is not None:
             mfcc = self.spectrogram_augmentation(mfcc)
@@ -133,31 +66,5 @@
         # https://pytorch.org/vision/main/generated/torchvision.transforms.Normalize.html
         return (mfcc - DEFAULT_MFCC_MEAN) / DEFAULT_MFCC_STD
 
-<<<<<<< HEAD
-class MFCCFixedRepeat(MFCCFixed):
-    """Calls MFCC and repeats the output 3 times.
-
-    This is useful for mocking RGB channels.
-    """
-    
-    def __init__(self, repeat=config_defaults.DEFAULT_RGB_CHANNELS, **kwargs):
-        super().__init__(**kwargs)
-        self.repeat = repeat
-
-    def process(
-        self,
-        audio: torch.Tensor | np.ndarray,
-    ) -> tuple[torch.Tensor, torch.Tensor]:
-        spectrogram_chunks = super().process(audio)
-        
-        reshaped_mean = DEFAULT_MFCC_FIXED_REPEAT_MEAN.view(-1, 1, 1)
-        reshaped_std = DEFAULT_MFCC_FIXED_REPEAT_STD.view(-1, 1, 1)
-        for i, _ in enumerate(spectrogram_chunks):
-            spectrogram_chunks[i] = spectrogram_chunks[i].repeat(1, self.repeat, 1, 1)[0]
-            spectrogram_chunks[i] = (spectrogram_chunks[i] - reshaped_mean) / reshaped_std
-
-        return spectrogram_chunks
-=======
     def undo_normalize_mfcc(self, mfcc: torch.tensor):
-        return (mfcc * DEFAULT_MFCC_STD) + DEFAULT_MFCC_MEAN
->>>>>>> 6fee20e5
+        return (mfcc * DEFAULT_MFCC_STD) + DEFAULT_MFCC_MEAN