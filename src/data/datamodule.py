--- conflicted
+++ resolved
@@ -4,7 +4,6 @@
 from pathlib import Path
 
 import numpy as np
-import torch
 import pytorch_lightning as pl
 import torch
 import torch.utils
@@ -102,31 +101,19 @@
             concat_two_samples=self.concat_two_samples,
         )
 
-<<<<<<< HEAD
-        if self.train_only:
-            self.test_dataset = IRMASDatasetTrain(
-                dataset_dirs=self.train_dirs,
-                audio_transform=self.val_audio_transform,
-                normalize_audio=self.normalize_audio,
-            )
-=======
         if self.train_only_dataset:
             self.test_dataset = self.train_dataset
->>>>>>> 72501fd4
-        else:
-            self.test_dataset = IRMASDatasetTest(
-                dataset_dirs=self.test_dirs,
-                audio_transform=self.val_audio_transform,
-                normalize_audio=self.normalize_audio,
-            )
-
-        if self.train_only_dataset:
             indices = np.arange(len(self.train_dataset))
             train_indices, val_indices = train_test_split(indices, test_size=0.2)
             test_indices = np.array([])
             # test_indices = val_indices
             self._sanity_check_difference(train_indices, val_indices)
         else:
+            self.test_dataset = IRMASDatasetTest(
+                dataset_dirs=self.test_dirs,
+                audio_transform=self.val_audio_transform,
+                normalize_audio=self.normalize_audio,
+            )
             train_indices = np.arange(len(self.train_dataset))
             val_test_indices = np.arange(len(self.test_dataset))
             val_indices, test_indices = split_by_ratio(val_test_indices, 0.8, 0.2)
@@ -204,8 +191,6 @@
             len(indices_a) + len(indices_b)
         ), "Some indices might contain non-unqiue values"
 
-
-
     def train_dataloader(self) -> DataLoader:
         return DataLoader(
             self.train_dataset,
@@ -213,7 +198,7 @@
             num_workers=self.num_workers,
             sampler=self.train_sampler,
             drop_last=self.drop_last_sample,
-            collate_fn=collate_fn,  
+            collate_fn=collate_fn,
         )
 
     def val_dataloader(self) -> DataLoader:
@@ -237,17 +222,31 @@
             drop_last=self.drop_last_sample,
             collate_fn=collate_fn,
         )
-    
-def collate_fn(examples) -> tuple[torch.Tensor, torch.Tensor, torch.Tensor]:
-    lens = [len(x) for x, _ in examples]
-    max_len = np.max(lens)
-
-    tensor_shape = examples[0][0][0].shape
-    all_examples, all_labels, ex_ids = [], [], []
-    for i, (audio, label) in enumerate(examples):
-        all_examples.append(torch.cat(tuple([j.unsqueeze(0) for j in audio]), dim=0))
-        all_labels.append(torch.cat(tuple([label.unsqueeze(0) for _ in audio]), dim=0))
-        for _ in range(len(audio)):
-            ex_ids.append(i)
-
-    return torch.cat(tuple(all_examples), dim=0), torch.cat(tuple(all_labels), dim=0), torch.tensor(ex_ids)+
+
+def collate_fn(
+    examples: list[tuple[torch.Tensor], torch.Tensor]
+) -> tuple[torch.Tensor, torch.Tensor, torch.Tensor]:
+    # TODO: remove this comment once you verify that collate_fn works
+    """
+    examples: list[tuple[chunk tensor], label tensor]
+    all_audio_chunks:
+    Args:
+        examples: _description_
+
+    Returns:
+        tuple[torch.Tensor, torch.Tensor, torch.Tensor]: _description_
+    """
+
+    all_audio_chunks, all_labels, file_ids = [], [], []
+    for i, (audio_chunks, label) in enumerate(examples):
+        for audio_chunk in audio_chunks:
+            all_audio_chunks.append(audio_chunk.unsqueeze(0))
+            all_labels.append(label.unsqueeze(0))
+            file_ids.append(i)
+
+    return (
+        torch.cat(tuple(all_audio_chunks), dim=0),
+        torch.cat(tuple(all_labels), dim=0),
+        torch.tensor(file_ids),
+    )