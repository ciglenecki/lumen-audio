from __future__ import annotations

import os
import random
import re
from pathlib import Path

import librosa
import numpy as np
import torch
from torch.utils.data import Dataset
from tqdm import tqdm

import src.config.config_defaults as config_defaults
from src.features.audio_transform import AudioTransformAST, AudioTransformBase
from src.features.supported_augmentations import SupportedAugmentations
from src.utils.utils_audio import load_audio_from_file
from src.utils.utils_dataset import encode_drums, encode_genre, multi_hot_indices
from src.utils.utils_exceptions import InvalidDataException

# '*.(wav|mp3|flac)'
# glob_expression = f"*\.({'|'.join(config_defaults.DEFAULT_AUDIO_EXTENSIONS)})"
glob_expression = "*.wav"


class IRMASDatasetTrain(Dataset):
    all_instrument_indices = np.array(list(config_defaults.INSTRUMENT_TO_IDX.values()))

    def __init__(
        self,
        dataset_dirs: list[Path] = [config_defaults.PATH_IRMAS_TRAIN],
        audio_transform: AudioTransformBase | None = None,
        num_classes=config_defaults.DEFAULT_NUM_LABELS,
        sanity_checks=config_defaults.DEFAULT_SANITY_CHECKS,
        sampling_rate=config_defaults.DEFAULT_SAMPLING_RATE,
        normalize_audio=config_defaults.DEFAULT_NORMALIZE_AUDIO,
        concat_two_samples=SupportedAugmentations.CONCAT_TWO
        in config_defaults.DEFAULT_AUGMENTATIONS,
    ):
        """_summary_

        Args:
            dataset_dirs: directories which have the following structure:

                ├── cel
                │   ├── 008__[cel][nod][cla]0058__1.wav
                │   ├── 008__[cel][nod][cla]0058__2.wav
                │   ├── 008__[cel][nod][cla]0058__3.wav
                │   ├── 012__[cel][nod][cla]0043__1.wav
                |   ├── ...
                ├── cla
                ...
                └── voi
        """

        self.dataset: list[tuple[Path, np.ndarray]] = []
        self.dataset_dirs = dataset_dirs
        self.audio_transform = audio_transform
        self.num_classes = num_classes
        self.sampling_rate = sampling_rate
        self.normalize_audio = normalize_audio
        self.concat_two_samples = concat_two_samples
        self._populate_dataset()

        if sanity_checks:
            assert (
                len(self.dataset) == config_defaults.DEFAULT_IRMAS_TRAIN_SIZE
            ), f"IRMAS train set should contain {config_defaults.DEFAULT_IRMAS_TRAIN_SIZE} samples"

    def _populate_dataset(self):
        """Reads audio and label files and creates tuples of (audio_path, one hot encoded label)"""

        self.instrument_idx_list = {
            k.value: [] for k in config_defaults.InstrumentEnums
        }
        for item_idx, dataset_dir in enumerate(self.dataset_dirs):
            for audio_path in tqdm(dataset_dir.rglob(glob_expression)):
                filename = str(audio_path.stem)
                characteristics = re.findall(
                    r"\[(.*?)\]", filename
                )  # 110__[org][dru][jaz_blu]1117__2 => ["org", "dru", "jaz_blue"]

                drums, genre = None, None
                if len(characteristics) == 2:
                    instrument, genre = characteristics
                elif len(characteristics) == 3:
                    instrument, drums, genre = characteristics
                else:
                    raise InvalidDataException(filename)

                drums_vector = encode_drums(drums)
                genre_vector = encode_genre(genre)

                instrument_idx = config_defaults.INSTRUMENT_TO_IDX[instrument]  # 2
                instrument_indices = []
                instrument_indices.append(instrument_idx)  # [2]

                labels = multi_hot_indices(
                    instrument_indices,
                    config_defaults.DEFAULT_NUM_LABELS,
                )
                labels = torch.tensor(labels).float()  # [0, 0, 1, 0...]

                self.dataset.append((str(audio_path), labels, instrument))
                self.instrument_idx_list[instrument].append(item_idx)

    def __len__(self) -> int:
        return len(self.dataset)

    def _get_another_random_sample_idx(self, not_instrument_idx: int) -> int:
        """Returns a random sample whose label is NOT not_instrument_idx.

        Example:
            not_instrument_idx = 1
            random_instrument_idx = 3 # note: this index cannot be 1
            random_sample_idx ...
            return random_sample_idx
        Args:
            not_instrument_idx: Label instrument whose sampels won't be considered.

        Returns:
            random dataset index
        """
        random_instrument_idx = np.random.choice(
            self.all_instrument_indices[
                self.all_instrument_indices != not_instrument_idx
            ]
        )
        instrument = config_defaults.IDX_TO_INSTRUMENT[random_instrument_idx]
        random_sample_idx = random.choice(self.instrument_idx_list[instrument])
        return random_sample_idx

    def _sum_with_another_sample(
        self, audio: np.ndarray, labels: np.ndarray, instrument_idx: int
    ) -> tuple[np.ndarray, np.ndarray]:
        """Sum two examples from the dataset in the following way:

            - audio: sum and divide by 2
            - labels: logical or, union of ones
        Args:
            audio
            labels
            instrument_idx

        Returns:
            tuple[np.ndarray, np.ndarray]: audio, label
        """

        # Load random sample
        random_sample_idx = self._get_another_random_sample_idx(instrument_idx)
        other_audio_path, other_labels, _ = self.dataset[random_sample_idx]
        other_audio, _ = load_audio_from_file(
            other_audio_path,
            method="librosa",
            normalize=self.normalize_audio,
            target_sr=self.sampling_rate,
        )

        # Sum audio and labels
        audio = (audio + other_audio) / 2
        labels = np.logical_or(labels, other_labels).astype(labels.dtype)
        return audio, labels

    def __getitem__(self, index: int) -> tuple[torch.Tensor, torch.Tensor]:
        audio_path, labels, instrument = self.dataset[index]
        instrument_idx = config_defaults.INSTRUMENT_TO_IDX[instrument]

        audio, _ = load_audio_from_file(
            audio_path,
            method="librosa",
            normalize=self.normalize_audio,
            target_sr=self.sampling_rate,
        )

        if self.concat_two_samples:
            audio, labels = self._sum_with_another_sample(audio, labels, instrument_idx)

        if self.audio_transform is None:
            return audio, labels, audio_path

        features = self.audio_transform.process(audio)
        return features, labels, audio_path


class IRMASDatasetTest(Dataset):
    def __init__(
        self,
        dataset_dirs: list[Path] = [config_defaults.PATH_IRMAS_TEST],
        num_classes=config_defaults.DEFAULT_NUM_LABELS,
        sanity_checks=config_defaults.DEFAULT_SANITY_CHECKS,
        audio_transform: AudioTransformBase | None = None,
        sampling_rate=config_defaults.DEFAULT_SAMPLING_RATE,
        normalize_audio=config_defaults.DEFAULT_NORMALIZE_AUDIO,
    ):
        self.num_classes = num_classes
        self.audio_transform = audio_transform
        self.dataset: list[tuple[Path, np.ndarray]] = []
        self.dataset_dirs = dataset_dirs
<<<<<<< HEAD
=======
        self.sampling_rate = sampling_rate
>>>>>>> 72501fd4
        self.normalize_audio = normalize_audio
        self._populate_dataset()

        if sanity_checks:
            assert (
                len(self.dataset) == config_defaults.DEFAULT_IRMAS_TEST_SIZE
            ), f"IRMAS test set should contain {config_defaults.DEFAULT_IRMAS_TEST_SIZE} samples"

    def _populate_dataset(self):
        """Reads audio and label files and creates tuples of (audio_path, one hot encoded label)"""
        for dataset_dir in self.dataset_dirs:
            for audio_file in tqdm(dataset_dir.rglob(glob_expression)):
                path_without_ext = os.path.splitext(audio_file)[0]
                txt_path = Path(path_without_ext + ".txt")

                if not txt_path.is_file():
                    raise FileNotFoundError(
                        f"File {audio_file} doesn't have label file {txt_path}."
                    )

                instrument_indices = []
                with open(txt_path) as f:
                    for line in f:
                        instrument = line.rstrip("\n").replace("\t", "")
                        instrument_indices.append(
                            config_defaults.INSTRUMENT_TO_IDX[instrument]
                        )

                labels = multi_hot_indices(
                    instrument_indices,
                    config_defaults.DEFAULT_NUM_LABELS,
                )
                labels = torch.tensor(labels).float()

                self.dataset.append((str(audio_file), labels, instrument))

    def __len__(self) -> int:
        return len(self.dataset)

    def __getitem__(self, index) -> tuple[torch.Tensor, torch.Tensor]:
        audio_path, labels, _ = self.dataset[index]

        audio, _ = load_audio_from_file(
            audio_path,
            method="librosa",
            normalize=self.normalize_audio,
            target_sr=self.sampling_rate,
        )

        if self.audio_transform is None:
            return audio, labels, audio_path

        features = self.audio_transform.process(audio)
        return features, labels, audio_path


class InstrumentInference(Dataset):
    pass


if __name__ == "__main__":  # for testing only
    ds = IRMASDatasetTrain(audio_transform=AudioTransformAST())
    for i in range(0, 30):
        print(ds[i][1], ds[i][2])
    # import matplotlib.pyplot as plt

    # item = ds[0]
    # x, sr, y = item

    # filter_banks = librosa.filters.mel(n_fft=2048, sr=22050, n_mels=10)
    # print(filter_banks.shape)

    # plt.figure(figsize=(25, 10))
    # librosa.display.specshow(filter_banks, sr=sr, x_axis="linear")
    # plt.colorbar(format="%+2.f")
    # plt.show()

    # mel_spectrogram = librosa.feature.melspectrogram(
    #     y=x, sr=sr, n_fft=2048, hop_length=512, n_mels=10
    # )
    # print(mel_spectrogram.shape)

    # log_mel_spectrogram = librosa.power_to_db(mel_spectrogram)
    # print(log_mel_spectrogram.shape)

    # plt.figure(figsize=(25, 10))
    # librosa.display.specshow(log_mel_spectrogram, x_axis="time", y_axis="mel", sr=sr)
    # plt.colorbar(format="%+2.f")
    # plt.show()<|MERGE_RESOLUTION|>--- conflicted
+++ resolved
@@ -176,10 +176,10 @@
             audio, labels = self._sum_with_another_sample(audio, labels, instrument_idx)
 
         if self.audio_transform is None:
-            return audio, labels, audio_path
+            return audio, labels
 
         features = self.audio_transform.process(audio)
-        return features, labels, audio_path
+        return features, labels
 
 
 class IRMASDatasetTest(Dataset):
@@ -196,10 +196,7 @@
         self.audio_transform = audio_transform
         self.dataset: list[tuple[Path, np.ndarray]] = []
         self.dataset_dirs = dataset_dirs
-<<<<<<< HEAD
-=======
         self.sampling_rate = sampling_rate
->>>>>>> 72501fd4
         self.normalize_audio = normalize_audio
         self._populate_dataset()
 
@@ -250,10 +247,10 @@
         )
 
         if self.audio_transform is None:
-            return audio, labels, audio_path
+            return audio, labels
 
         features = self.audio_transform.process(audio)
-        return features, labels, audio_path
+        return features, labels
 
 
 class InstrumentInference(Dataset):
