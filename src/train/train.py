from argparse import Namespace
from pathlib import Path

import pytorch_lightning as pl
import torch
import yaml
from pytorch_lightning import loggers as pl_loggers
from pytorch_lightning.callbacks import (
    EarlyStopping,
    ModelCheckpoint,
    ModelSummary,
    TQDMProgressBar,
)


#from pytorch_lightning.utilities.seed import seed_everything

from src.config import config_defaults
from src.config.config_defaults import ConfigDefault
from src.config.config_train import get_config
from src.data.datamodule import OurDataModule
from src.enums.enums import (
    MetricMode,
    OptimizeMetric,
    SupportedAugmentations,
    SupportedLossFunctions,
    SupportedScheduler,
)
from src.features.audio_transform import AudioTransformBase, get_audio_transform
from src.features.augmentations import get_augmentations
from src.features.chunking import collate_fn_feature
from src.model.model import get_model
from src.model.loss_functions import FocalLoss
from src.train.callbacks import (
    FinetuningCallback,
    GeneralMetricsEpochLogger,
    OverrideEpochMetricCallback,
    TensorBoardHparamFixer,
)
from src.utils.utils_dataset import calc_instrument_weight
from src.utils.utils_functions import (
    add_prefix_to_keys,
    dict_with_keys,
    get_timestamp,
    random_codeword,
    stdout_to_file,
    to_yaml,
)
from src.utils.utils_model import print_params


def experiment_setup(config: ConfigDefault, pl_args: Namespace):
    """Create experiment directory."""
    timestamp = get_timestamp()
    experiment_codeword = random_codeword()
    experiment_name_list = [timestamp, experiment_codeword, config.model.value]
    if config.experiment_suffix:
        experiment_name_list.append(config.experiment_suffix)
    experiment_name = "_".join(experiment_name_list)

    output_dir = Path(config.output_dir)
    output_dir.mkdir(exist_ok=True)
    experiment_dir = Path(output_dir, experiment_name)
    experiment_dir.mkdir(exist_ok=True)

    filename_config = Path(experiment_dir, "config.yaml")
    with open(filename_config, "w") as outfile:
        yaml.dump(config, outfile)
    filename_report = Path(output_dir, experiment_name, "log.txt")

    stdout_to_file(filename_report)
    print()
    print("Created experiment directory:", str(experiment_dir))
    print("Created log file:", str(filename_report))
    print()
    print("================== Config ==================\n\n", config)
    print()
    print(
        "================== PyTorch Lightning ==================\n\n",
        to_yaml(vars(pl_args)),
    )
    if config.verify_config:
        input("Review the config above. Press enter if you wish to continue: ")
    return experiment_name, experiment_dir, output_dir


if __name__ == "__main__":
    seed_everything(42)

    config, pl_args = get_config()

    experiment_name, experiment_dir, output_dir = experiment_setup(config, pl_args)

    (
        train_spectrogram_augmentation,
        train_waveform_augmentation,
        val_spectrogram_augmentation,
        val_waveform_augmentation,
    ) = get_augmentations(config)

    train_audio_transform: AudioTransformBase = get_audio_transform(
        config,
        spectrogram_augmentation=train_spectrogram_augmentation,
        waveform_augmentation=train_waveform_augmentation,
    )
    val_audio_transform: AudioTransformBase = get_audio_transform(
        config,
        spectrogram_augmentation=val_spectrogram_augmentation,
        waveform_augmentation=val_waveform_augmentation,
    )

    concat_n_samples = (
        config.aug_kwargs["concat_n_samples"]
        if SupportedAugmentations.CONCAT_N_SAMPLES in config.augmentations
        else None
    )
    sum_n_samples = (
        config.aug_kwargs["sum_n_samples"]
        if SupportedAugmentations.SUM_N_SAMPLES in config.augmentations
        else None
    )
    collate_fn = collate_fn_feature

    datamodule = OurDataModule(
        train_paths=config.train_paths,
        val_paths=config.val_paths,
        test_paths=config.test_paths,
        batch_size=config.batch_size,
        num_workers=config.num_workers,
        dataset_fraction=config.dataset_fraction,
        drop_last_sample=config.drop_last,
        train_audio_transform=train_audio_transform,
        val_audio_transform=val_audio_transform,
        collate_fn=collate_fn,
        normalize_audio=config.normalize_audio,
        normalize_image=config.normalize_image,
        train_only_dataset=config.train_only_dataset,
        concat_n_samples=concat_n_samples,
        sum_n_samples=sum_n_samples,
        use_weighted_train_sampler=config.use_weighted_train_sampler,
        sampling_rate=config.sampling_rate,
        train_override_csvs=config.train_override_csvs,
    )
    datamodule.setup_for_train()
    datamodule.setup_for_inference()

    if config.loss_function == SupportedLossFunctions.CROSS_ENTROPY:
        loss_function = torch.nn.BCEWithLogitsLoss(**config.loss_function_kwargs)
    if config.loss_function == SupportedLossFunctions.CROSS_ENTROPY_POS_WEIGHT:
        instrument_count = dict_with_keys(
            datamodule.get_train_dataset_stats(), config_defaults.ALL_INSTRUMENTS
        )
        kwargs = {
            **config.loss_function_kwargs,
            "pos_weight": calc_instrument_weight(instrument_count),
        }
<<<<<<< HEAD
        loss_function = torch.nn.BCEWithLogitsLoss(**kwargs, reduction="none")
    if config.loss_function == SupportedLossFunctions.FOCAL_LOSS:
        
        loss_functon = FocalLoss(
            **config.loss_function_kwargs
        )
    if config.loss_funtion == SupportedLossFunctions.FOCAL_LOSS_POS_WEIGHT:
        instrument_count = dict_with_keys(
            datamodule.get_train_dataset_stats(), config_defaults.ALL_INSTRUMENTS
        )
        kwargs = {
            **config.loss_function_kwargs,
            "pos_weight": calc_instrument_weight(instrument_count),
        }
        loss_function = FocalLoss(
            **kwargs
        )
=======
        loss_function = torch.nn.BCEWithLogitsLoss(**kwargs)
>>>>>>> 3948c4b0

    model = get_model(config, loss_function=loss_function)
    print_params(model)

    # ================= SETUP CALLBACKS (auto checkpoint, tensorboard, early stopping...)========================
    metric_mode_str = MetricMode(config.metric_mode).value
    optimizer_metric_str = OptimizeMetric(config.metric).value

    csv_logger = pl_loggers.CSVLogger(
        save_dir=str(output_dir),
        name=experiment_name,
        version=".",
    )
    tensorboard_logger = pl_loggers.TensorBoardLogger(
        save_dir=str(output_dir),
        name=experiment_name,
        default_hp_metric=False,  # Enables a placeholder metric with key `hp_metric` when `log_hyperparams` is called without a metric (otherwise calls to log_hyperparams without a metric are ignored).
        log_graph=True,
        version=".",
    )

    train_dataloader_size = len(datamodule.train_dataloader())
    bar_refresh_rate = min(int(train_dataloader_size / config.bar_update), 200)

    callback_early_stopping = EarlyStopping(
        monitor=optimizer_metric_str,
        mode=metric_mode_str,
        patience=config.early_stopping_metric_patience,
        check_on_train_epoch_end=config.check_on_train_epoch_end,
        verbose=True,
    )

    callback_checkpoint = ModelCheckpoint(
        monitor=optimizer_metric_str,
        mode=metric_mode_str,
        filename="_".join(
            [
                experiment_name,
                "val_acc_{val/f1_epoch:.4f}",
                "val_loss_{val/loss_epoch:.4f}",
            ]
        ),
        auto_insert_metric_name=False,
        save_on_train_epoch_end=config.save_on_train_epoch_end,
        verbose=True,
    )

    log_dictionary = {
        **add_prefix_to_keys(vars(config), "user_args/"),
        **add_prefix_to_keys(vars(pl_args), "lightning_args/"),
    }

    callbacks = [
        callback_checkpoint,
        callback_early_stopping,
        TQDMProgressBar(refresh_rate=bar_refresh_rate),
        TensorBoardHparamFixer(config_dict=log_dictionary),
        OverrideEpochMetricCallback(),
        GeneralMetricsEpochLogger(),
    ]

    if config.finetune_head:
        callbacks.append(
            FinetuningCallback(
                finetune_head_epochs=config.finetune_head_epochs,
                train_bn=config.finetune_train_bn,
            )
        )

    callbacks.append(ModelSummary(max_depth=1))

    auto_lr_find = config.scheduler == SupportedScheduler.AUTO_LR

    # ================= TRAINER ========================
    trainer: pl.Trainer = pl.Trainer.from_argparse_args(
        pl_args,
        logger=[tensorboard_logger, csv_logger],
        default_root_dir=output_dir,
        callbacks=callbacks,
    )

    if config.scheduler == SupportedScheduler.AUTO_LR.value:
        lr_finder = trainer.tuner.lr_find(
            model, datamodule=datamodule, num_training=100
        )
        if lr_finder is None:
            print("Cant find best learning rate")
            exit(1)
        # Results can be found in
        lr_finder.results

        # Plot with
        fig = lr_finder.plot(suggest=True)
        fig.savefig("best_auti_lr.png")
        # Pick point based on plot, or get suggestion
        new_lr = lr_finder.suggestion()

        print(new_lr)
        exit(1)

    trainer.fit(model, datamodule=datamodule, ckpt_path=config.ckpt)
    trainer.test(model, datamodule)<|MERGE_RESOLUTION|>--- conflicted
+++ resolved
@@ -11,9 +11,6 @@
     ModelSummary,
     TQDMProgressBar,
 )
-
-
-#from pytorch_lightning.utilities.seed import seed_everything
 
 from src.config import config_defaults
 from src.config.config_defaults import ConfigDefault
@@ -29,8 +26,8 @@
 from src.features.audio_transform import AudioTransformBase, get_audio_transform
 from src.features.augmentations import get_augmentations
 from src.features.chunking import collate_fn_feature
+from src.model.loss_functions import FocalLoss
 from src.model.model import get_model
-from src.model.loss_functions import FocalLoss
 from src.train.callbacks import (
     FinetuningCallback,
     GeneralMetricsEpochLogger,
@@ -47,6 +44,8 @@
     to_yaml,
 )
 from src.utils.utils_model import print_params
+
+# from pytorch_lightning.utilities.seed import seed_everything
 
 
 def experiment_setup(config: ConfigDefault, pl_args: Namespace):
@@ -85,7 +84,7 @@
 
 
 if __name__ == "__main__":
-    seed_everything(42)
+    # seed_everything(42)
 
     config, pl_args = get_config()
 
@@ -146,7 +145,7 @@
 
     if config.loss_function == SupportedLossFunctions.CROSS_ENTROPY:
         loss_function = torch.nn.BCEWithLogitsLoss(**config.loss_function_kwargs)
-    if config.loss_function == SupportedLossFunctions.CROSS_ENTROPY_POS_WEIGHT:
+    elif config.loss_function == SupportedLossFunctions.CROSS_ENTROPY_POS_WEIGHT:
         instrument_count = dict_with_keys(
             datamodule.get_train_dataset_stats(), config_defaults.ALL_INSTRUMENTS
         )
@@ -154,14 +153,10 @@
             **config.loss_function_kwargs,
             "pos_weight": calc_instrument_weight(instrument_count),
         }
-<<<<<<< HEAD
         loss_function = torch.nn.BCEWithLogitsLoss(**kwargs, reduction="none")
-    if config.loss_function == SupportedLossFunctions.FOCAL_LOSS:
-        
-        loss_functon = FocalLoss(
-            **config.loss_function_kwargs
-        )
-    if config.loss_funtion == SupportedLossFunctions.FOCAL_LOSS_POS_WEIGHT:
+    elif config.loss_function == SupportedLossFunctions.FOCAL_LOSS:
+        loss_functon = FocalLoss(**config.loss_function_kwargs)
+    elif config.loss_funtion == SupportedLossFunctions.FOCAL_LOSS_POS_WEIGHT:
         instrument_count = dict_with_keys(
             datamodule.get_train_dataset_stats(), config_defaults.ALL_INSTRUMENTS
         )
@@ -169,12 +164,7 @@
             **config.loss_function_kwargs,
             "pos_weight": calc_instrument_weight(instrument_count),
         }
-        loss_function = FocalLoss(
-            **kwargs
-        )
-=======
-        loss_function = torch.nn.BCEWithLogitsLoss(**kwargs)
->>>>>>> 3948c4b0
+        loss_function = FocalLoss(**kwargs)
 
     model = get_model(config, loss_function=loss_function)
     print_params(model)
