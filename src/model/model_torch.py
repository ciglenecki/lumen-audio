from typing import Optional

import torch
import torch.nn as nn
import torchmetrics
from pytorch_lightning.loggers import TensorBoardLogger
from torchmetrics.classification import MultilabelF1Score
from torchvision.models import (
    efficientnet_v2_l,
    efficientnet_v2_m,
    efficientnet_v2_s,
    resnext50_32x4d,
    resnext101_32x8d,
    resnext101_64x4d,
)

import src.config.config_defaults as config_defaults
from src.model.model import SupportedModels
from src.model.model_base import ModelBase

TORCHVISION_CONSTRUCTOR_DICT = {
    SupportedModels.EFFICIENT_NET_V2_S: efficientnet_v2_s,
    SupportedModels.EFFICIENT_NET_V2_M: efficientnet_v2_m,
    SupportedModels.EFFICIENT_NET_V2_L: efficientnet_v2_l,
    SupportedModels.RESNEXT50_32X4D: resnext50_32x4d,
    SupportedModels.RESNEXT101_32X8D: resnext101_32x8d,
    SupportedModels.RESNEXT101_64X4D: resnext101_64x4d,
}


class TorchvisionModel(ModelBase):
    """Implementation of a torchvision model accessed using a string."""

    loggers: list[TensorBoardLogger]

    def __init__(
        self,
        model_enum: str,
        fc: list[int] = config_defaults.DEFAULT_FC,
        pretrained_weights: Optional[str] = config_defaults.DEFAULT_PRETRAINED_WEIGHTS,
        *args,
        **kwargs,
    ):
        super().__init__(*args, **kwargs)
        self.model_enum = model_enum
        self.pretrained_weights = pretrained_weights
        self.fc = fc

        self.backbone = TORCHVISION_CONSTRUCTOR_DICT[model_enum](
            weights=pretrained_weights, progress=True
        )

        print("------------------------------------------")
        print("\n")
        print("Backbone before changing the classifier:")
        print(list(self.backbone.children())[-1])
        print("\n")
        print("------------------------------------------")

        last_module_name = [
            i[0]
            for i in self.backbone.named_modules()
            if "." not in i[0] and i[0] != ""
        ][-1]
        last_module = getattr(self.backbone, last_module_name)
        last_dim = (
            last_module[-1].in_features
            if isinstance(last_module, nn.Sequential)
            else last_module.in_features
        )

        new_fc = []
        if isinstance(last_module, nn.Sequential):
            for k in last_module[
                :-1
            ]:  # in case of existing dropouts in final fc module
                new_fc.append(k)

        fc.insert(0, last_dim)
        fc.append(self.num_labels)
        for i, _ in enumerate(fc[:-1]):
            new_fc.append(
                nn.Linear(in_features=fc[i], out_features=fc[i + 1], bias=True)
            )

        setattr(self.backbone, last_module_name, nn.Sequential(*new_fc))

        print("\n")
        print("Backbone after changing the classifier:")
        print(list(self.backbone.children())[-1])
        print("\n")
        print("------------------------------------------")

        self.hamming_distance = torchmetrics.HammingDistance(
            task="multilabel", num_labels=self.num_labels
        )

        self.f1_score = MultilabelF1Score(num_labels=self.num_labels)
        self.loss_function = nn.BCEWithLogitsLoss()
        self.save_hyperparameters()

    def forward(self, audio: torch.Tensor):
        out = self.backbone.forward(audio)
        return out

    def _step(self, batch, batch_idx, type: str):
<<<<<<< HEAD
        audio, y, id_ = batch
        
=======
        audio, y, _ = batch

>>>>>>> 72501fd4
        logits_pred = self.forward(audio)
        loss = self.loss_function(logits_pred, y)
        y_pred = torch.sigmoid(logits_pred) > 0.5
        return self.log_and_return_loss_step(
            loss=loss, y_pred=y_pred, y_true=y, type=type
        )

    def training_step(self, batch, batch_idx):
        return self._step(batch, batch_idx, type="train")

    def validation_step(self, batch, batch_idx):
        return self._step(batch, batch_idx, type="val")

    def test_step(self, batch, batch_idx):
        return self._step(batch, batch_idx, type="test")<|MERGE_RESOLUTION|>--- conflicted
+++ resolved
@@ -104,13 +104,8 @@
         return out
 
     def _step(self, batch, batch_idx, type: str):
-<<<<<<< HEAD
-        audio, y, id_ = batch
-        
-=======
-        audio, y, _ = batch
+        audio, y, files_id = batch
 
->>>>>>> 72501fd4
         logits_pred = self.forward(audio)
         loss = self.loss_function(logits_pred, y)
         y_pred = torch.sigmoid(logits_pred) > 0.5
