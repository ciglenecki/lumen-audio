import pytorch_lightning as pl
import torch

from src.config.config_defaults import ConfigDefault
from src.enums.enums import ModelInputDataType, SupportedModels
from src.model.fluffy import FluffyConfig
from src.model.heads import get_head_constructor
from src.model.model_ast import ASTModelWrapper
from src.model.model_torch import TorchvisionModel
from src.model.model_wav2vec import Wav2VecWrapper
from src.model.model_wav2vec_cnn import Wav2VecCnnWrapper
from src.utils.utils_exceptions import UnsupportedModel


def get_data_input_type(model_enum: SupportedModels) -> ModelInputDataType:
    model_data_input_type = {
        SupportedModels.EFFICIENT_NET_V2_S: ModelInputDataType.IMAGE,
        SupportedModels.EFFICIENT_NET_V2_M: ModelInputDataType.IMAGE,
        SupportedModels.EFFICIENT_NET_V2_L: ModelInputDataType.IMAGE,
        SupportedModels.RESNEXT50_32X4D: ModelInputDataType.IMAGE,
        SupportedModels.RESNEXT101_32X8D: ModelInputDataType.IMAGE,
        SupportedModels.RESNEXT101_64X4D: ModelInputDataType.IMAGE,
        SupportedModels.AST: ModelInputDataType.IMAGE,
        SupportedModels.WAV2VEC: ModelInputDataType.WAVEFORM,
        SupportedModels.WAV2VEC_CNN: ModelInputDataType.WAVEFORM,
    }

    if model_enum not in model_data_input_type:
        raise UnsupportedModel(
            f"Model {model_enum} doesn't exist in model_data_input_type. Please add the enum to the map."
        )
    return model_data_input_type[model_enum]


model_constructor_map = {
    SupportedModels.AST: ASTModelWrapper,
    SupportedModels.WAV2VEC: Wav2VecWrapper,
    SupportedModels.WAV2VEC_CNN: Wav2VecCnnWrapper,
    SupportedModels.EFFICIENT_NET_V2_S: TorchvisionModel,
    SupportedModels.EFFICIENT_NET_V2_M: TorchvisionModel,
    SupportedModels.EFFICIENT_NET_V2_L: TorchvisionModel,
    SupportedModels.RESNEXT50_32X4D: TorchvisionModel,
    SupportedModels.RESNEXT101_32X8D: TorchvisionModel,
    SupportedModels.RESNEXT101_64X4D: TorchvisionModel,
}


def get_model(
<<<<<<< HEAD
    config: ConfigDefault, loss_function: torch.nn.modules.loss  # maknut pl_args argument, ako ce nekome trebat nek doda
=======
    config: ConfigDefault,
    loss_function: torch.nn.modules.loss,
>>>>>>> 6fee20e5
) -> tuple[pl.LightningModule, ModelInputDataType]:
    fluffy_config = FluffyConfig(
        use_multiple_optimizers=config.use_multiple_optimizers,
        classifer_constructor=get_head_constructor(head_enum=config.head),
    )

    model_enum = config.model
    model_kwargs = dict(
        pretrained=config.pretrained,
        pretrained_tag=config.pretrained_tag,
        lr=config.lr,
        batch_size=config.batch_size,
        scheduler_type=config.scheduler,
        epochs=config.epochs,
        lr_warmup=config.lr_warmup,
        optimizer_type=config.optimizer,
        num_labels=config.num_labels,
        optimization_metric=config.metric,
        weight_decay=config.weight_decay,
        metric_mode=config.metric_mode,
        early_stopping_metric_patience=config.early_stopping_metric_patience,
        finetune_head_epochs=config.finetune_head_epochs,
        finetune_head=config.finetune_head,
        backbone_after=config.backbone_after,
        head_after=config.head_after,
        lr_onecycle_max=config.lr_onecycle_max,
        log_per_instrument_metrics=config.log_per_instrument_metrics,
        freeze_train_bn=config.freeze_train_bn,
        model_enum=model_enum,
        loss_function=loss_function,
        fluffy_config=fluffy_config,
        use_fluffy=config.use_fluffy,
        config=config,
    )

    if model_enum not in model_constructor_map:
        raise UnsupportedModel(
            f"Model {model_enum} is not in the model_constructor_map. Add the model enum to the model_constructor_map."
        )

    model_constructor = model_constructor_map[model_enum]

    # Want to change/add new kwargs for your specific model?
    # if model_enum == SupportedModels.EFFICIENT_NET_V2_L:
    #     model_kwargs.update({"arg_i_want_to_change": "some new value"})

    model = model_constructor(**model_kwargs)
    return model


if __name__ == "__main__":
    pass<|MERGE_RESOLUTION|>--- conflicted
+++ resolved
@@ -46,12 +46,8 @@
 
 
 def get_model(
-<<<<<<< HEAD
-    config: ConfigDefault, loss_function: torch.nn.modules.loss  # maknut pl_args argument, ako ce nekome trebat nek doda
-=======
     config: ConfigDefault,
     loss_function: torch.nn.modules.loss,
->>>>>>> 6fee20e5
 ) -> tuple[pl.LightningModule, ModelInputDataType]:
     fluffy_config = FluffyConfig(
         use_multiple_optimizers=config.use_multiple_optimizers,
