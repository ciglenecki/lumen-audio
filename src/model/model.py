import pytorch_lightning as pl
import torch

from src.config.config_defaults import ConfigDefault
from src.enums.enums import ModelInputDataType, SupportedModels
from src.model.heads import get_head_constructor
from src.model.model_ast import ASTModelWrapper
from src.model.model_torch import TorchvisionModel
from src.model.model_wav2vec import Wav2VecWrapper
from src.model.model_wav2vec_cnn import Wav2VecCnnWrapper
from src.model.model_conv_lstm import ConvLSTM
from src.utils.utils_exceptions import UnsupportedModel


def get_data_input_type(model_enum: SupportedModels) -> ModelInputDataType:
    model_data_input_type = {
        SupportedModels.EFFICIENT_NET_V2_S: ModelInputDataType.IMAGE,
        SupportedModels.EFFICIENT_NET_V2_M: ModelInputDataType.IMAGE,
        SupportedModels.EFFICIENT_NET_V2_L: ModelInputDataType.IMAGE,
        SupportedModels.RESNEXT50_32X4D: ModelInputDataType.IMAGE,
        SupportedModels.RESNEXT101_32X8D: ModelInputDataType.IMAGE,
        SupportedModels.RESNEXT101_64X4D: ModelInputDataType.IMAGE,
        SupportedModels.AST: ModelInputDataType.IMAGE,
        SupportedModels.WAV2VEC: ModelInputDataType.WAVEFORM,
        SupportedModels.WAV2VEC_CNN: ModelInputDataType.WAVEFORM,
<<<<<<< HEAD
        SupportedModels.CONVLSTM : ModelInputDataType.IMAGE
=======
        SupportedModels.CONVNEXT_TINY: ModelInputDataType.IMAGE,
        SupportedModels.CONVNEXT_SMALL: ModelInputDataType.IMAGE,
        SupportedModels.CONVNEXT_LARGE: ModelInputDataType.IMAGE,
        SupportedModels.CONVNEXT_BASE: ModelInputDataType.IMAGE,
        SupportedModels.MOBILENET_V3_LARGE: ModelInputDataType.IMAGE,
>>>>>>> 24a847b0
    }

    if model_enum not in model_data_input_type:
        raise UnsupportedModel(
            f"Model {model_enum} doesn't exist in model_data_input_type. Please add the enum to the map."
        )
    return model_data_input_type[model_enum]


model_constructor_map = {
    SupportedModels.AST: ASTModelWrapper,
    SupportedModels.WAV2VEC: Wav2VecWrapper,
    SupportedModels.WAV2VEC_CNN: Wav2VecCnnWrapper,
    SupportedModels.EFFICIENT_NET_V2_S: TorchvisionModel,
    SupportedModels.EFFICIENT_NET_V2_M: TorchvisionModel,
    SupportedModels.EFFICIENT_NET_V2_L: TorchvisionModel,
    SupportedModels.RESNEXT50_32X4D: TorchvisionModel,
    SupportedModels.RESNEXT101_32X8D: TorchvisionModel,
    SupportedModels.RESNEXT101_64X4D: TorchvisionModel,
<<<<<<< HEAD
    SupportedModels.CONVLSTM : ConvLSTM
=======
    SupportedModels.CONVNEXT_TINY: TorchvisionModel,
    SupportedModels.CONVNEXT_SMALL: TorchvisionModel,
    SupportedModels.CONVNEXT_LARGE: TorchvisionModel,
    SupportedModels.CONVNEXT_BASE: TorchvisionModel,
    SupportedModels.MOBILENET_V3_LARGE: TorchvisionModel,
>>>>>>> 24a847b0
}


def get_model(
    config: ConfigDefault,
    loss_function: torch.nn.modules.loss,
) -> tuple[pl.LightningModule, ModelInputDataType]:
    head_constructor = get_head_constructor(head_enum=config.head)

    model_enum = config.model
    model_kwargs = dict(
        pretrained=config.pretrained,
        pretrained_tag=config.pretrained_tag,
        lr=config.lr,
        batch_size=config.batch_size,
        scheduler_type=config.scheduler,
        epochs=config.epochs,
        lr_warmup=config.lr_warmup,
        optimizer_type=config.optimizer,
        num_labels=config.num_labels,
        optimization_metric=config.metric,
        weight_decay=config.weight_decay,
        metric_mode=config.metric_mode,
        early_stopping_metric_patience=config.early_stopping_metric_patience,
        finetune_head_epochs=config.finetune_head_epochs,
        finetune_head=config.finetune_head,
        backbone_after=config.backbone_after,
        head_after=config.head_after,
        lr_onecycle_max=config.lr_onecycle_max,
        log_per_instrument_metrics=config.log_per_instrument_metrics,
        freeze_train_bn=config.freeze_train_bn,
        model_enum=model_enum,
        loss_function=loss_function,
        head_constructor=head_constructor,
        use_fluffy=config.use_fluffy,
        config=config,
        head_hidden_dim=config.head_hidden_dim,
    )

    if model_enum not in model_constructor_map:
        raise UnsupportedModel(
            f"Model {model_enum} is not in the model_constructor_map. Add the model enum to the model_constructor_map."
        )

    model_constructor = model_constructor_map[model_enum]

    # Want to change/add new kwargs for your specific model?
    # if model_enum == SupportedModels.EFFICIENT_NET_V2_L:
    #     model_kwargs.update({"arg_i_want_to_change": "some new value"})

    model = model_constructor(**model_kwargs)
    return model


if __name__ == "__main__":
    pass<|MERGE_RESOLUTION|>--- conflicted
+++ resolved
@@ -8,7 +8,6 @@
 from src.model.model_torch import TorchvisionModel
 from src.model.model_wav2vec import Wav2VecWrapper
 from src.model.model_wav2vec_cnn import Wav2VecCnnWrapper
-from src.model.model_conv_lstm import ConvLSTM
 from src.utils.utils_exceptions import UnsupportedModel
 
 
@@ -23,15 +22,12 @@
         SupportedModels.AST: ModelInputDataType.IMAGE,
         SupportedModels.WAV2VEC: ModelInputDataType.WAVEFORM,
         SupportedModels.WAV2VEC_CNN: ModelInputDataType.WAVEFORM,
-<<<<<<< HEAD
-        SupportedModels.CONVLSTM : ModelInputDataType.IMAGE
-=======
         SupportedModels.CONVNEXT_TINY: ModelInputDataType.IMAGE,
         SupportedModels.CONVNEXT_SMALL: ModelInputDataType.IMAGE,
         SupportedModels.CONVNEXT_LARGE: ModelInputDataType.IMAGE,
         SupportedModels.CONVNEXT_BASE: ModelInputDataType.IMAGE,
         SupportedModels.MOBILENET_V3_LARGE: ModelInputDataType.IMAGE,
->>>>>>> 24a847b0
+        SupportedModels.CONVLSTM : ModelInputDataType.IMAGE
     }
 
     if model_enum not in model_data_input_type:
@@ -50,16 +46,13 @@
     SupportedModels.EFFICIENT_NET_V2_L: TorchvisionModel,
     SupportedModels.RESNEXT50_32X4D: TorchvisionModel,
     SupportedModels.RESNEXT101_32X8D: TorchvisionModel,
-    SupportedModels.RESNEXT101_64X4D: TorchvisionModel,
-<<<<<<< HEAD
-    SupportedModels.CONVLSTM : ConvLSTM
-=======
-    SupportedModels.CONVNEXT_TINY: TorchvisionModel,
-    SupportedModels.CONVNEXT_SMALL: TorchvisionModel,
-    SupportedModels.CONVNEXT_LARGE: TorchvisionModel,
-    SupportedModels.CONVNEXT_BASE: TorchvisionModel,
-    SupportedModels.MOBILENET_V3_LARGE: TorchvisionModel,
->>>>>>> 24a847b0
+    SupportedModels.RESNEXT101_64X4D: TorchvisionModel,        
+    SupportedModels.CONVNEXT_TINY: ModelInputDataType.IMAGE,
+    SupportedModels.CONVNEXT_SMALL: ModelInputDataType.IMAGE,
+    SupportedModels.CONVNEXT_LARGE: ModelInputDataType.IMAGE,
+    SupportedModels.CONVNEXT_BASE: ModelInputDataType.IMAGE,
+    SupportedModels.MOBILENET_V3_LARGE: ModelInputDataType.IMAGE,
+    SupportedModels.CONVLSTM : ModelInputDataType.IMAGE
 }
 
 
