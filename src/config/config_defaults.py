--- conflicted
+++ resolved
@@ -46,13 +46,10 @@
 DEFAULT_FC = []
 DEFAULT_PRETRAINED_WEIGHTS = "DEFAULT"
 DEFAULT_LOG_PER_INSTRUMENT_METRICS = False
-<<<<<<< HEAD
 DEFAULT_N_MFCC = 20
 DEFAULT_DCT_TYPE = 2
 DEFAULT_MAX_LEN = 3
 DEFAULT_REPEAT = 3
-
-=======
 DEFAULT_MAX_SEQ_LENGTH = 3
 DEFAULT_FREEZE_TRAIN_BN = True
 DEFAULT_USE_WEIGHTED_TRAIN_SAMPLER = False
@@ -69,7 +66,6 @@
     # SupportedAugmentations.RANDOM_ERASE,
     SupportedAugmentations.RANDOM_PIXELS,
 ]
->>>>>>> 72501fd4
 # ===============
 # PATHS START
 # ===============
