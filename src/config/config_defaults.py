"""Default global config.

Important: 0 dependencies except to enums and log!
"""

from __future__ import annotations

from dataclasses import dataclass, field
from enum import Enum
from pathlib import Path

import pyrootutils
from simple_parsing.helpers import Serializable

from src.config.logger import log
from src.enums.enums import (
    AudioTransforms,
    MetricMode,
    OptimizeMetric,
    SupportedAugmentations,
    SupportedDatasetDirType,
    SupportedHeads,
    SupportedLossFunctions,
    SupportedModels,
    SupportedOptimizer,
    SupportedScheduler,
)


class InvalidArgument(Exception):
    """Argument is invalid."""


class InstrumentEnums(Enum):
    CELLO = "cel"
    CLARINET = "cla"
    FLUTE = "flu"
    ACOUSTIC_GUITAR = "gac"
    ELECTRIC_GUITAR = "gel"
    ORGAN = "org"
    PIANO = "pia"
    SAXOPHONE = "sax"
    TRUMPET = "tru"
    VIOLIN = "vio"
    VOICE = "voi"


INSTRUMENT_TO_IDX = {
    InstrumentEnums.CELLO.value: 0,
    InstrumentEnums.CLARINET.value: 1,
    InstrumentEnums.FLUTE.value: 2,
    InstrumentEnums.ACOUSTIC_GUITAR.value: 3,
    InstrumentEnums.ELECTRIC_GUITAR.value: 4,
    InstrumentEnums.ORGAN.value: 5,
    InstrumentEnums.PIANO.value: 6,
    InstrumentEnums.SAXOPHONE.value: 7,
    InstrumentEnums.TRUMPET.value: 8,
    InstrumentEnums.VIOLIN.value: 9,
    InstrumentEnums.VOICE.value: 10,
}

INSTRUMENT_TO_FULLNAME = {
    InstrumentEnums.CELLO.value: "cello",
    InstrumentEnums.CLARINET.value: "clarinet",
    InstrumentEnums.FLUTE.value: "flute",
    InstrumentEnums.ACOUSTIC_GUITAR.value: "acoustic_guitar",
    InstrumentEnums.ELECTRIC_GUITAR.value: "electric_guitar",
    InstrumentEnums.ORGAN.value: "organ",
    InstrumentEnums.PIANO.value: "piano",
    InstrumentEnums.SAXOPHONE.value: "saxophone",
    InstrumentEnums.TRUMPET.value: "trumpet",
    InstrumentEnums.VIOLIN.value: "violin",
    InstrumentEnums.VOICE.value: "human_voice",
}

IDX_TO_INSTRUMENT = {v: k for k, v in INSTRUMENT_TO_IDX.items()}


class DrumKeys(Enum):
    UNKNOWN = "unknown-dru"
    IS_PRESENT = "dru"
    NOT_PRESENT = "nod"


DRUMS_TO_IDX = {  # no drums is 0 at DrumKeys.IS_PRESENT
    DrumKeys.UNKNOWN.value: 0,
    DrumKeys.IS_PRESENT.value: 1,
}
IDX_TO_DRUMS = {v: k for k, v in DRUMS_TO_IDX.items()}


class GenreKeys(Enum):
    COUNTRY_FOLK = "cou_fol"
    CLASSICAL = "cla"
    POP_ROCK = "pop_roc"
    LATINO_SOUL = "lat_sou"
    JAZZ_BLUES = "jaz_blu"
    UNKNOWN = "unknown"


GENRE_TO_IDX = {
    GenreKeys.COUNTRY_FOLK.value: 0,
    GenreKeys.CLASSICAL.value: 1,
    GenreKeys.POP_ROCK.value: 2,
    GenreKeys.LATINO_SOUL.value: 3,
    GenreKeys.JAZZ_BLUES.value: 4,
}


IDX_TO_GENRE = {v: k for k, v in GENRE_TO_IDX.items()}

DEFAULT_NUM_LABELS = len(INSTRUMENT_TO_IDX)
DEFAULT_IRMAS_TRAIN_SIZE = 6705
DEFAULT_IRMAS_TEST_SIZE = 2874
NUM_RGB_CHANNELS = 3

DEFAULT_MFCC_MEAN = -7.3612
DEFAULT_MFCC_STD = 56.4464
# DEFAULT_MEL_SPECTROGRAM_MEAN = 0.4125 # with some augmentations?
# DEFAULT_MEL_SPECTROGRAM_STD = 2.3365 # with some augmentations?
DEFAULT_MEL_SPECTROGRAM_MEAN = 0.413
DEFAULT_MEL_SPECTROGRAM_STD = 2.582
DEFAULT_AST_MEAN = -4.2677393
DEFAULT_AST_STD = 4.5689974
DEFAULT_AUDIO_EXTENSIONS = ["wav"]

IRMAS_TRAIN_CLASS_COUNT = {
    "voi": 778,
    "gel": 760,
    "pia": 721,
    "org": 682,
    "gac": 637,
    "sax": 626,
    "vio": 580,
    "tru": 577,
    "cla": 505,
    "flu": 451,
    "cel": 388,
}


_default_augmentations_set = set(SupportedAugmentations)
_default_augmentations_set.discard(SupportedAugmentations.RANDOM_ERASE)
_default_augmentations_set.discard(SupportedAugmentations.CONCAT_N_SAMPLES)
# _default_augmentations_set.discard(SupportedAugmentations.SUM_TWO_SAMPLES)
_default_augmentations_set.discard(SupportedAugmentations.NORM_AFTER_TIME_AUGS)
_default_augmentations_list = list(_default_augmentations_set)

TAG_AST_AUDIOSET = "MIT/ast-finetuned-audioset-10-10-0.4593"
TAG_WAV2VEC2_MUSIC = "m3hrdadfi/wav2vec2-base-100k-gtzan-music-genres"
TAG_IMAGENET1K_V2 = "IMAGENET1K_V2"
TAG_IMAGENET1K_V1 = "IMAGENET1K_V1"
DEFAULT_PRETRAINED_TAG = "DEFAULT"

DEFAULT_PRETRAINED_TAG_MAP = {
    SupportedModels.AST: TAG_AST_AUDIOSET,
    SupportedModels.WAV2VEC_CNN: TAG_WAV2VEC2_MUSIC,
    SupportedModels.WAV2VEC: TAG_WAV2VEC2_MUSIC,
    SupportedModels.EFFICIENT_NET_V2_S: TAG_IMAGENET1K_V1,
    SupportedModels.EFFICIENT_NET_V2_M: TAG_IMAGENET1K_V1,
    SupportedModels.EFFICIENT_NET_V2_L: TAG_IMAGENET1K_V1,
    SupportedModels.RESNEXT50_32X4D: TAG_IMAGENET1K_V2,
    SupportedModels.RESNEXT101_32X8D: TAG_IMAGENET1K_V2,
    SupportedModels.RESNEXT101_64X4D: TAG_IMAGENET1K_V1,
}

USAGE_TEXT_PATHS = f"Usage:\t--train-paths <TYPE>:/path/to/dataset\n\t--val-paths <TYPE>:/path/to/dataset.\nSupported <TYPE>: {[ d.value for d in SupportedDatasetDirType]}"


def create(arg, **kwargs):
    """We need this useless helper function since you can't type augmentations: SupportedAugmentations = {} in ConfigDefault."""
    return field(default_factory=lambda: arg, **kwargs)


def default_path(path: Path | None, default_value: Path, create_if_none=False):
    """Return default value if object is none."""
    if path is not None:  # return explicit path
        return path

    if create_if_none:  # create and return default value
        default_value.mkdir(parents=True, exist_ok=True)
        return default_value

    if default_value.exists():  # return default path
        return default_value

    return None


def dir_to_enum_and_path(
    string: str,
) -> tuple[SupportedDatasetDirType, Path]:
    """
    Example:
        string: irmas:/path/to/irmas
        return (SupportedDatasetDirType.IRMAS, Path("/path/to/irmas"))
    """
    delimiter = ":"
    pair = string.split(delimiter)
    if len(pair) != 2:
        raise InvalidArgument(
            f"Pair {pair} needs to have two elements split with '{delimiter}'."
        )
    dataset_name, dataset_path = pair
    if len(pair) != 2:
        raise InvalidArgument(
            f"Pair {pair} needs to have two elements split with '{delimiter}'."
        )
    try:
        dataset = SupportedDatasetDirType(dataset_name)
    except ValueError as e:
        raise ValueError(
            f"{str(e)}. Choose one of the following  {[ d.value for d in SupportedDatasetDirType]} (or if you are developing a new dataset, add a new entry into the SupportedDatasetDirType enum)"
        )
    dataset_path = Path(dataset_path)
    if not dataset_path.exists():
        raise InvalidArgument(f"Dataset path {dataset_path} doesn't exist.")
    return dataset, dataset_path


def parse_dataset_paths(
    data_dir: str | list[str],
) -> list[tuple[SupportedDatasetDirType, Path]]:
    # Parse strings to dataset type and path
    try:
        if isinstance(data_dir, str):
            return [dir_to_enum_and_path(data_dir)]
        elif isinstance(data_dir, list):
            return [dir_to_enum_and_path(d) for d in data_dir]
    except InvalidArgument as e:
        msg = USAGE_TEXT_PATHS
        raise InvalidArgument(f"{str(e)}\n{msg}")


@dataclass
class ConfigDefault(Serializable):
    path_workdir: Path = create(
        Path(pyrootutils.find_root(search_from=__file__, indicator=".project-root"))
    )
    """Path to the root of the project."""

    path_data: Path | None = create(None)
    """Path to the data directory."""

    path_data: Path | None = create(None)
    path_irmas: Path | None = create(None)
    path_irmas_train: Path | None = create(None)
    path_irmas_test: Path | None = create(None)
    path_irmas_train_features: Path | None = create(None)
    path_irmas_sample: Path | None = create(None)
    path_openmic: Path | None = create(None)
    path_models: Path | None = create(None)
    path_models_quick: Path | None = create(None)
    path_background_noise: Path | None = create(None)

    train_paths: list[str] | None = create(None)
    """Dataset root directories that will be used for training in the following format: --train-paths irmastrain:/path/to/dataset or openmic:/path/to/dataset"""

    val_paths: list[str] | None = create(None)
    """Dataset root directories that will be used for validation in the following format: --val-paths irmastest:/path/to/dataset openmic:/path/to/dataset. If --val-paths is not provided val dir will be split to val and test."""

    test_paths: list[str] | None = create(None)
    """Dataset root directories that will be used for testing in the following format: --val-paths irmastest:/path/to/dataset openmic:/path/to/dataset"""

    # predict_paths: list[str] | None = create(None)
    # """Dataset root directories that will be used for predicting in the following format: --val-paths irmastest:/path/to/dataset openmic:/path/to/dataset"""

    train_only_dataset: bool = create(False)
    """Use only the train portion of the dataset and split it 0.8 0.2"""

    dataset_fraction: float = create(1.0)
    """Reduce each dataset split (train, val, test) by a fraction."""

    num_labels: int = create(DEFAULT_NUM_LABELS)
    """Total number of possible lables"""

    train_override_csvs: Path | None = create(None)
    """CSV files with columns 'filename, sax, gac, org, ..., cla' where filename is path and each instrument is either 0 or 1"""

    # ======================== DPS ===========================

    sampling_rate: int = create(16_000)
    """Audio sampling rate"""

    n_fft: int = create(400)
    """Length of the signal you want to calculate the Fourier transform of"""

    hop_length: int = create(160)
    """Hop length which will be used during STFT cacualtion"""

    n_mels: int = create(128)
    """Number of mel bins you want to caculate"""

    n_mfcc: int = create(20)
    """Number of Mel-frequency cepstrum (MFCC) coefficients"""

    image_size: tuple[int, int] = create((384, 384))
    """The dimension to resize the image to."""

    normalize_audio: bool = create(True)
    """Do normalize audio"""

    normalize_image: bool = create(True)
    """Do image audio"""

    max_num_width_samples: float | None = create(None)
    """Maximum number samples along the time dimension. For spectrogram: width truncation, for audio: waveform truncation. Useful for limiting transformer input size."""

    augmentations: list[SupportedAugmentations] = create(_default_augmentations_list)
    """Transformation which will be performed on audio and labels"""

    aug_kwargs: dict | str = create(
        dict(
            stretch_factors=[0.8, 1.25],
            time_inversion_p=0.5,
            freq_mask_param=30,
            hide_random_pixels_p=0.25,
            std_noise=0.01,
            concat_n_samples=3,
            path_background_noise=None,
        )
    )
    """Arguments are split by space, mutiple values are sep'ed by comma (,). E.g. stretch_factors=0.8,1.2 freq_mask_param=30 hide_random_pixels_p=0.5"""

    # ======================== TRAIN ===========================

    audio_transform: AudioTransforms | None = create(None)
    """Transformation which will be performed on audio and labels"""

    batch_size: int = create(4)

    epochs: int = create(40)
    """Number epochs. Works only if learning rate scheduler has fixed number of steps (onecycle, cosine...). It won't have an effect on 'reduce on palteau' lr scheduler."""

    finetune_head_epochs: int = create(5)
    """Epoch at which the backbone will be unfrozen."""

    metric: OptimizeMetric = create(OptimizeMetric.VAL_F1)
    """Metric which the model will optimize for."""

    metric_mode: MetricMode = create(MetricMode.MAX)
    """Maximize or minimize the --metric."""

    early_stopping_metric_patience: int = create(10)
    """Number of checks with no improvement after which training will be stopped. Under the default configuration, one check happens after every training epoch"""

    num_workers: int = create(4)
    """Number of workers"""

    use_weighted_train_sampler: bool = create(False)
    """Use weighted train sampler instead of a random one."""

    weight_decay: float | None = create(None)
    """Maximum lr OneCycle scheduler reaches"""

    freeze_train_bn: bool = create(False)
    """If true, the batch norm will be trained even if module is frozen."""

    quick: bool = create(False)
    """For testing bugs. Simulates --limit_train_batches 2 --limit_val_batches 2 --limit_test_batches 2"""

    save_on_train_epoch_end: bool = create(False)
    """Whether to run checkpointing at the end of the training epoch."""

    skip_validation: bool = create(False)
    """Skips validation part during training."""

    drop_last: bool = create(True)
    """Drop last sample if the size of the sample is smaller than batch size"""

    check_on_train_epoch_end: bool = create(False)
    """Whether to run early stopping at the end of the training epoch."""

    # ======================== MODEL ===========================

    model: SupportedModels | None = create(None)
    """Models used for training."""

    finetune_head: bool = create(True)
    """Performs head only finetuning for --finetune-head-epochs epochs with starting lr of --lr-warmup which eventually becomes --lr."""

    backbone_after: str | None = create(None)
    """Name of the submodule after which the all submodules are considered as backbone, e.g. layer.11.dense"""

    head_after: str | None = create(None)
    """Name of the submodule after which the all submodules are considered as head, e.g. classifier.dense"""

    pretrained: bool = create(True)
    """Use a pretrained model loaded from the web."""

    pretrained_tag: str | None = create(None)
    """The string that denotes the pretrained weights used."""

    head: SupportedHeads = create(SupportedHeads.DEEP_HEAD)
    """Type of classification head which will be used for classification. This is almost always the last layer."""

    ckpt: str | None = create(None)
    """.ckpt file, automatically restores model, epoch, step, LR schedulers, etc..."""

    use_fluffy: bool = create(False)
    """Use multiple optimizers for Fluffy."""

    use_rgb: bool | None = create(None)
    # ======================== OPTIM ===========================

    optimizer: str = create(SupportedOptimizer.ADAMW)
    """Optimizer"""

    scheduler: SupportedScheduler = create(SupportedScheduler.ONECYCLE)

    loss_function: SupportedLossFunctions = create(SupportedLossFunctions.CROSS_ENTROPY)
    """Loss function"""

    loss_function_kwargs: dict | dict = create({})
    """Loss function kwargs"""

    lr: float = create(5e-5)
    """Learning rate"""

    lr_onecycle_max: float = create(5e-4)
    """Maximum lr OneCycle scheduler reaches"""

    lr_warmup: float = create(3e-4)
    """warmup learning rate"""

    use_multiple_optimizers: bool = create(False)
    """Use multiple optimizers for Fluffy. Each head will have it's own optimizer."""

    # ======================== LOGS ===========================
    log_per_instrument_metrics: bool = create(True)
    """Along with aggregated metrics, also log per instrument metrics."""

    bar_update: int = create(30)
    """Number of TQDM updates in one epoch."""

    log_every_n_steps: int = create(30)
    """How often (steps) to log metrics."""

    def after_init(self):
        """This function sets defaults, dynamically changes some of the arguments based on other
        arguments.

<<<<<<< HEAD
        This is different from __post_init__ because it's user's responsibility to call the
        function.
        """

        # If user didn't send explict paths, set and create default directories.
        self.path_data = default_path(self.path_data, Path("data"))
        self.path_irmas = default_path(self.path_irmas, Path("data", "irmas"))
=======
        self.path_data = default_path(self.path_data, Path("data"), create_if_none=True)
        self.path_irmas = default_path(
            self.path_irmas, Path("data", "irmas"), create_if_none=True
        )
>>>>>>> b5c3a1c9
        self.path_irmas_train = default_path(
            self.path_irmas_train, Path("data", "irmas", "train")
        )
        self.path_irmas_test = default_path(
            self.path_irmas_test, Path("data", "irmas", "test")
        )
        self.path_irmas_sample = default_path(
            self.path_irmas_sample, Path("data", "irmas_sample")
        )
        self.path_openmic = default_path(self.path_openmic, Path("data", "openmic"))

        self.path_models = default_path(
            self.path_models, Path("models"), create_if_none=True
        )
        self.path_models_quick = default_path(
            self.path_models_quick, Path("models_quick"), create_if_none=True
        )
        self.path_background_noise = default_path(
            self.path_background_noise, Path("data", "ecs50")
        )

        self.output_dir = self.path_models

        if (
            self.path_background_noise is None
            and SupportedAugmentations.BACKGROUND_NOISE in self.augmentations
        ):
            log.warning(
                "Removing BACKGROUND_NOISE augmentation because path_background_noise directory is not found. You can set it with --path-background-noise."
            )
            self.augmentations.remove(SupportedAugmentations.BACKGROUND_NOISE)
        elif (
            self.path_background_noise is not None
            and self.path_background_noise.exists()
        ):
            self.aug_kwargs.update(
                dict(path_background_noise=self.path_background_noise)
            )

<<<<<<< HEAD
        # Default RGB option based on model's architecture
=======
        # Dynamically set the RGB option based on model's architecture
>>>>>>> b5c3a1c9
        if self.model is not None and self.use_rgb is None:
            USE_RGB = {
                SupportedModels.AST: False,
                SupportedModels.WAV2VEC_CNN: None,
                SupportedModels.WAV2VEC: None,
                SupportedModels.EFFICIENT_NET_V2_S: True,
                SupportedModels.EFFICIENT_NET_V2_M: True,
                SupportedModels.EFFICIENT_NET_V2_L: True,
                SupportedModels.RESNEXT50_32X4D: True,
                SupportedModels.RESNEXT101_32X8D: True,
                SupportedModels.RESNEXT101_64X4D: True,
            }
            self.use_rgb = USE_RGB[self.model]
<<<<<<< HEAD
=======

        # Dynamically set pretrained tag
        if self.model is not None and self.pretrained and self.pretrained_tag is None:
            if self.model not in DEFAULT_PRETRAINED_TAG_MAP:
                raise InvalidArgument(
                    f"Couldn't find pretrained tag for pretrained model {self.model}. Add a new tag to the DEFAULT_PRETRAINED_TAG_MAP map or pass the --pretrained-tag <tag> argument."
                )
            self.pretrained_tag = DEFAULT_PRETRAINED_TAG_MAP[self.model]

        # Dynamically AST DSP attributes and augmentations
        if (
            self.model == SupportedModels.AST
            and self.pretrained
            and self.pretrained_tag == TAG_AST_AUDIOSET
        ):
            self.n_fft = 400
            self.hop_length = 160
            self.n_mels = 128

            if self.augmentations == get_default_value_for_field("augmentations", self):
                _augmentations_set = set(self.augmentations)
                _augmentations_set.add(SupportedAugmentations.CONCAT_N_SAMPLES)
                _augmentations_set.add(SupportedAugmentations.SUM_TWO_SAMPLES)
                self.augmentations = list(_augmentations_set)

        # Set typical weight decay for optimizers.
        if self.weight_decay is None and self.optimizer == SupportedOptimizer.ADAM:
            self.weight_decay = 0
        if self.weight_decay is None and self.optimizer == SupportedOptimizer.ADAMW:
            self.weight_decay = 1e-2

    def parse_dataset_paths(self):
        """Output directory of the model and report file."""
        # We can't put where other default values live because we can't reference `self.path_irmas_test` until the user sets irmas directory.
        if self.train_dirs is None:
            self.train_dirs = [f"irmas:{str(self.path_irmas_train)}"]
        if self.val_dirs is None:
            self.val_dirs = [f"irmas:{str(self.path_irmas_test)}"]
>>>>>>> b5c3a1c9

        # Default pretrained tag for each model, if it's pretrained.
        if self.model is not None and self.pretrained and self.pretrained_tag is None:
            if self.model not in DEFAULT_PRETRAINED_TAG_MAP:
                raise InvalidArgument(
                    f"Couldn't find pretrained tag for pretrained model {self.model}. Add a new tag to the DEFAULT_PRETRAINED_TAG_MAP map or pass the --pretrained-tag <tag> argument."
                )
            self.pretrained_tag = DEFAULT_PRETRAINED_TAG_MAP[self.model]

<<<<<<< HEAD
        # Dynamically AST DSP attributes and augmentations
        if (
            self.model == SupportedModels.AST
            and self.pretrained
            and self.pretrained_tag == TAG_AST_AUDIOSET
        ):
            self.n_fft = 400
            self.hop_length = 160
            self.n_mels = 128
=======
    def _check_train_args(self):
        """This function validates arguments before training."""
>>>>>>> b5c3a1c9

            if self.augmentations == get_default_value_for_field("augmentations", self):
                _augmentations_set = set(self.augmentations)
                _augmentations_set.add(SupportedAugmentations.CONCAT_N_SAMPLES)
                _augmentations_set.add(SupportedAugmentations.SUM_TWO_SAMPLES)
                self.augmentations = list(_augmentations_set)

        # Set typical weight decay for optimizers.
        if self.weight_decay is None and self.optimizer == SupportedOptimizer.ADAM:
            self.weight_decay = 0
        if self.weight_decay is None and self.optimizer == SupportedOptimizer.ADAMW:
            self.weight_decay = 1e-2

        self.set_train_paths()
        self.set_val_paths()
        self.set_test_paths()

    def set_train_paths(self):
        if self.train_paths is None:
            self.train_paths = [
                f"{SupportedDatasetDirType.IRMAS_TRAIN.value}:{str(self.path_irmas_train)}"
            ]
        self.train_paths = parse_dataset_paths(self.train_paths)

    def set_val_paths(self):
        if self.val_paths is None:
            self.val_paths = [
                f"{SupportedDatasetDirType.IRMAS_TEST.value}:{str(self.path_irmas_test)}"
            ]
        self.val_paths = parse_dataset_paths(self.val_paths)

    def set_test_paths(self):
        if self.test_paths is not None:
            self.test_paths = parse_dataset_paths(self.test_paths)

    def required_train_paths(self):
        if self.train_paths is None:
            raise InvalidArgument(f"--train-paths is required\n{USAGE_TEXT_PATHS}")

    def required_val_paths(self):
        if self.train_paths is None:
            raise InvalidArgument(f"--val-paths is required\n{USAGE_TEXT_PATHS}")

    def required_test_paths(self):
        if self.train_paths is None:
            raise InvalidArgument(f"--test-paths is required\n{USAGE_TEXT_PATHS}")

    def required_model(self):
        if self.model is None:
            raise InvalidArgument(f"--model is required {list(SupportedModels)}")

    def required_audio_transform(self):
        if self.audio_transform is None:
            raise InvalidArgument(
                f"--audio-transform is required {list(AudioTransforms)}"
            )

    def validate_train_args(self):
        """This function validates arguments before training."""
        self.required_train_paths()
        self.required_val_paths()
        self.required_model()
        self.required_audio_transform()

        if self.metric and not self.metric_mode:
            raise InvalidArgument("Can't pass --metric without passing --metric-mode")

        # aug_kwargs can be either a dictionary or a string which will be parsed as kwargs dict
        if isinstance(self.aug_kwargs, str):
            try:
                override_kwargs = self.parse_kwargs(self.aug_kwargs)
            except Exception as e:
                raise InvalidArgument(
                    f"{str(e)}\n. --aug-kwargs should have the following structure: 'key=value1,value2 key2=value3' e.g. 'stretch_factors=0.8,1.2 freq_mask_param=30'"
                )

            self.aug_kwargs = get_default_value_for_field("aug_kwargs", self)
            self.aug_kwargs.update(override_kwargs)

        # loss_function_kwargs can be either a dictionary or a string which will be parsed as kwargs dict
        if isinstance(self.loss_function_kwargs, str):
            try:
                override_kwargs = self.parse_kwargs(self.loss_function_kwargs)
            except Exception as e:
                raise InvalidArgument(
                    f"{str(e)}\n. --loss-function-kwargs should have the following structure: 'key=value1 key2=value2'"
                )

            self.loss_function_kwargs = get_default_value_for_field(
                "loss_function_kwargs", self
            )
            self.loss_function_kwargs.update(override_kwargs)

        if (
            self.scheduler == SupportedScheduler.ONECYCLE
            and self.lr_onecycle_max is None
        ):
            raise InvalidArgument(
                f"You have to pass the --lr-onecycle-max if you use the {self.scheduler}",
            )

        if self.model != SupportedModels.WAV2VEC_CNN and self.use_multiple_optimizers:
            raise InvalidArgument(
                "You can't use mutliple optimizers if you are not using Fluffy!",
            )

        if self.max_num_width_samples is None:
            # There's no max num width for image based models because maximum is defined by their architecture.
            MAX_NUM_WIDTH_SAMPLE = {
                SupportedModels.AST: 1024,
                SupportedModels.WAV2VEC_CNN: self.sampling_rate * 3,
                SupportedModels.WAV2VEC: self.sampling_rate * 3,
                SupportedModels.EFFICIENT_NET_V2_S: None,
                SupportedModels.EFFICIENT_NET_V2_M: None,
                SupportedModels.EFFICIENT_NET_V2_L: None,
                SupportedModels.RESNEXT50_32X4D: None,
                SupportedModels.RESNEXT101_32X8D: None,
                SupportedModels.RESNEXT101_64X4D: None,
            }
            self.max_num_width_samples = MAX_NUM_WIDTH_SAMPLE[self.model]

        if self.finetune_head and (self.finetune_head_epochs >= self.epochs):
            raise InvalidArgument(
                "Please set --finetune-heads-epochs int so it's less than --epochs int."
            )

    def isfloat(self, x: str):
        try:
            float(x)
        except (TypeError, ValueError):
            return False
        else:
            return True

    def isint(self, x: str):
        try:
            a = float(x)
            b = int(x)
        except (TypeError, ValueError):
            return False
        else:
            return a == b

    def parse_kwargs(self, kwargs_strs: list[str], list_sep=",", key_value_sep="="):
        """
        Example:
            kwargs_str = stretch_factors=0.8,1.2 freq_mask_param=30
            returns {"stretch_factors": [0.8, 1.2], "freq_mask_param": 30}

        Args:
            kwargs_str: _description_
            list_sep: _description_..
            arg_sep: _description_..
        """
        if isinstance(kwargs_strs, str):
            kwargs_strs = [kwargs_strs]

        def parse_value(value: str):
            if self.isint(value):
                return int(value)
            if self.isfloat(value):
                return float(value)
            return value

        kwargs = {}
        for key_value in kwargs_strs:
            _kv = key_value.split(key_value_sep)
            assert (
                len(_kv) == 2
            ), f"Exactly one `{key_value_sep}` should appear in {key_value}"
            key, value = _kv
            value = [parse_value(v) for v in value.split(list_sep)]
            value = value if len(value) > 1 else value[0]
            kwargs[key] = value

        return kwargs

    def __str__(self):
        return self.dumps_yaml(allow_unicode=True, default_flow_style=False)


def get_default_value_for_field(field_str: str, cls=ConfigDefault):
    return cls.__dataclass_fields__[field_str].default_factory()


def get_default_config():
    return ConfigDefault()


default_config = get_default_config()<|MERGE_RESOLUTION|>--- conflicted
+++ resolved
@@ -438,22 +438,12 @@
 
     def after_init(self):
         """This function sets defaults, dynamically changes some of the arguments based on other
-        arguments.
-
-<<<<<<< HEAD
-        This is different from __post_init__ because it's user's responsibility to call the
-        function.
-        """
-
-        # If user didn't send explict paths, set and create default directories.
-        self.path_data = default_path(self.path_data, Path("data"))
-        self.path_irmas = default_path(self.path_irmas, Path("data", "irmas"))
-=======
+        arguments."""
+
         self.path_data = default_path(self.path_data, Path("data"), create_if_none=True)
         self.path_irmas = default_path(
             self.path_irmas, Path("data", "irmas"), create_if_none=True
         )
->>>>>>> b5c3a1c9
         self.path_irmas_train = default_path(
             self.path_irmas_train, Path("data", "irmas", "train")
         )
@@ -493,11 +483,7 @@
                 dict(path_background_noise=self.path_background_noise)
             )
 
-<<<<<<< HEAD
-        # Default RGB option based on model's architecture
-=======
         # Dynamically set the RGB option based on model's architecture
->>>>>>> b5c3a1c9
         if self.model is not None and self.use_rgb is None:
             USE_RGB = {
                 SupportedModels.AST: False,
@@ -511,8 +497,6 @@
                 SupportedModels.RESNEXT101_64X4D: True,
             }
             self.use_rgb = USE_RGB[self.model]
-<<<<<<< HEAD
-=======
 
         # Dynamically set pretrained tag
         if self.model is not None and self.pretrained and self.pretrained_tag is None:
@@ -531,50 +515,6 @@
             self.n_fft = 400
             self.hop_length = 160
             self.n_mels = 128
-
-            if self.augmentations == get_default_value_for_field("augmentations", self):
-                _augmentations_set = set(self.augmentations)
-                _augmentations_set.add(SupportedAugmentations.CONCAT_N_SAMPLES)
-                _augmentations_set.add(SupportedAugmentations.SUM_TWO_SAMPLES)
-                self.augmentations = list(_augmentations_set)
-
-        # Set typical weight decay for optimizers.
-        if self.weight_decay is None and self.optimizer == SupportedOptimizer.ADAM:
-            self.weight_decay = 0
-        if self.weight_decay is None and self.optimizer == SupportedOptimizer.ADAMW:
-            self.weight_decay = 1e-2
-
-    def parse_dataset_paths(self):
-        """Output directory of the model and report file."""
-        # We can't put where other default values live because we can't reference `self.path_irmas_test` until the user sets irmas directory.
-        if self.train_dirs is None:
-            self.train_dirs = [f"irmas:{str(self.path_irmas_train)}"]
-        if self.val_dirs is None:
-            self.val_dirs = [f"irmas:{str(self.path_irmas_test)}"]
->>>>>>> b5c3a1c9
-
-        # Default pretrained tag for each model, if it's pretrained.
-        if self.model is not None and self.pretrained and self.pretrained_tag is None:
-            if self.model not in DEFAULT_PRETRAINED_TAG_MAP:
-                raise InvalidArgument(
-                    f"Couldn't find pretrained tag for pretrained model {self.model}. Add a new tag to the DEFAULT_PRETRAINED_TAG_MAP map or pass the --pretrained-tag <tag> argument."
-                )
-            self.pretrained_tag = DEFAULT_PRETRAINED_TAG_MAP[self.model]
-
-<<<<<<< HEAD
-        # Dynamically AST DSP attributes and augmentations
-        if (
-            self.model == SupportedModels.AST
-            and self.pretrained
-            and self.pretrained_tag == TAG_AST_AUDIOSET
-        ):
-            self.n_fft = 400
-            self.hop_length = 160
-            self.n_mels = 128
-=======
-    def _check_train_args(self):
-        """This function validates arguments before training."""
->>>>>>> b5c3a1c9
 
             if self.augmentations == get_default_value_for_field("augmentations", self):
                 _augmentations_set = set(self.augmentations)
