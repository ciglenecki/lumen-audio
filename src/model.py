--- conflicted
+++ resolved
@@ -1,10 +1,5 @@
-<<<<<<< HEAD
 from abc import ABC, abstractmethod
 from typing import Any, Optional, Union
-=======
-from abc import ABC
-from typing import Any, Optional
->>>>>>> 66efe398
 
 import numpy as np
 import pytorch_lightning as pl
@@ -13,14 +8,9 @@
 import torchmetrics
 from pytorch_lightning.callbacks import ModelSummary
 from pytorch_lightning.loggers import TensorBoardLogger
-<<<<<<< HEAD
 from torchmetrics.classification import MultilabelF1Score
-=======
-from scipy.io import wavfile
-from torchmetrics.classification import MultilabelF1Score
+from torchsummary import summary
 from torchvision.models import efficientnet_v2_s
->>>>>>> 66efe398
-from torchsummary import summary
 from transformers import ASTConfig, ASTForAudioClassification
 from transformers.modeling_outputs import SequenceClassifierOutput
 
@@ -37,7 +27,6 @@
 )
 
 
-<<<<<<< HEAD
 class OurLightningModule(pl.LightningModule, ABC):
     """Model hooks:
 
@@ -157,6 +146,9 @@
             2,
         ], "Both should exist or both shouldn't exist!"
 
+        # save in case indices change with config changes
+        self.backup_instruments = config_defaults.INSTRUMENT_TO_IDX
+
     @abstractmethod
     def head(self) -> Union[nn.ModuleList, nn.Module]:
         """Returns "head" part of the model. That's usually whatever's after the large feature
@@ -175,6 +167,14 @@
             Union[nn.ModuleList, nn.Module]: modules which are considered a backbone
         """
         return
+
+    def _set_lr(self, lr: float):
+        if self.trainer is not None:
+            for optim in self.trainer.optimizers:
+                for param_group in optim.param_groups:
+                    param_group["lr"] = lr
+        self.lr = lr
+        self.hparams.update({"lr": lr})
 
     def count_trainable_params(self):
         """Returns number of total, trainable and non trainable parameters."""
@@ -257,184 +257,6 @@
 
 
 class ASTModelWrapper(OurLightningModule):
-=======
-class EfficientNetV2SmallModel(pl.LightningModule):
-    """Implementation of EfficientNet V2 small model (384 x 384)"""
-
-    # S    - (384 x 384)
-    # M, L - (480 x 480)
-
-    loggers: list[TensorBoardLogger]
-
-    def __init__(
-        self,
-        pretrained: bool = config_defaults.DEFAULT_PRETRAINED,
-        lr: float = config_defaults.DEFAULT_LR,
-        batch_size: int = config_defaults.DEFAULT_BATCH_SIZE,
-        scheduler_type: SchedulerType = SchedulerType.PLATEAU,
-        max_epochs: Optional[int] = None,
-        optimizer_type: OptimizerType = config_defaults.DEFAULT_OPTIMIZER,
-        num_labels: int = config_defaults.DEFAULT_NUM_LABELS,
-        optimization_metric: OptimizeMetric = config_defaults.DEFAULT_OPTIMIZE_METRIC,
-        weight_decay: float = config_defaults.DEFAULT_WEIGHT_DECAY,
-        metric_mode: MetricMode = config_defaults.DEFAULT_METRIC_MODE,
-        early_stopping_epoch: int = config_defaults.DEFAULT_EARLY_STOPPING_NO_IMPROVEMENT_EPOCHS,
-    ):
-        super().__init__()
-        self.pretrained = pretrained
-        self.lr = lr
-        self.batch_size = batch_size
-        self.scheduler_type = scheduler_type
-        self.max_epochs = max_epochs
-        self.optimizer_type = optimizer_type
-        self.num_labels = num_labels
-        self.optimization_metric = optimization_metric
-        self.weight_decay = weight_decay
-        self.metric_mode = metric_mode
-        self.early_stopping_epoch = early_stopping_epoch
-
-        self.backbone = efficientnet_v2_s(weights="IMAGENET1K_V1", progress=True)
-        self.backbone.classifier = nn.Sequential(
-            nn.Dropout(p=0.2, inplace=True),
-            nn.Linear(in_features=1280, out_features=self.num_labels, bias=True),
-        )
-        self.hamming_distance = torchmetrics.HammingDistance(
-            task="multilabel", num_labels=self.num_labels
-        )
-
-        self.f1_score = MultilabelF1Score(num_labels=self.num_labels)
-
-        self.loss = nn.BCEWithLogitsLoss()
-
-        # save in case indices change with config changes
-        self.backup_instruments = config_defaults.INSTRUMENT_TO_IDX
-
-        self.save_hyperparameters()
-
-    def forward(self, audio: torch.Tensor):
-        out = self.backbone.forward(audio)
-        return out
-
-    def _step(self, batch, batch_idx, type="train"):
-        audio, y = batch
-
-        logits_pred = self.forward(audio)
-        loss = self.loss(logits_pred, y)
-        y_pred = torch.sigmoid(logits_pred) > 0.5
-        hamming_distance = self.hamming_distance(y, y_pred)
-        f1_score = self.f1_score(y, y_pred)
-
-        data_dict = {
-            "loss": loss,  # the 'loss' key needs to be present
-            f"{type}/loss": loss,
-            f"{type}/hamming_distance": hamming_distance,
-            f"{type}/f1_score": f1_score,
-        }
-
-        log_dict = data_dict.copy()
-        log_dict.pop("loss", None)
-        self.log_dict(log_dict, on_step=True, on_epoch=True, logger=True, prog_bar=True)
-
-        return data_dict
-
-    def training_step(self, batch, batch_idx):
-        return self._step(batch, batch_idx, type="train")
-
-    def validation_step(self, batch, batch_idx):
-        return self._step(batch, batch_idx, type="val")
-
-    def test_step(self, batch, batch_idx):
-        return self._step(batch, batch_idx, type="test")
-
-    def configure_optimizers(self):
-        print("\n", self.__class__.__name__, "Configure optimizers\n")
-
-        if self.optimizer_type is OptimizerType.ADAMW:
-            optimizer = torch.optim.AdamW(
-                self.parameters(),
-                lr=self.lr,
-                weight_decay=self.weight_decay,
-            )
-        elif self.optimizer_type is OptimizerType.ADAM:
-            optimizer = torch.optim.Adam(
-                self.parameters(),
-                lr=self.lr,
-                weight_decay=self.weight_decay,
-            )
-        else:
-            raise UnsupportedOptimizer(
-                f"Optimizer {self.optimizer_type} is not implemented",
-                self.optimizer_type,
-            )
-
-        if self.scheduler_type is SchedulerType.AUTO_LR:
-            """SchedulerType.AUTO_LR sets it's own scheduler.
-
-            Only the optimizer has to be returned
-            """
-            return optimizer
-
-        config_dict = {
-            "optimizer": optimizer,
-            "lr_scheduler": {
-                "monitor": self.optimization_metric.value,  # "val/loss_epoch",
-                # How many epochs/steps should pass between calls to `scheduler.step()`.1 corresponds to updating the learning  rate after every epoch/step.
-                # If "monitor" references validation metrics, then "frequency" should be set to a multiple of "trainer.check_val_every_n_epoch".
-                "frequency": 1,
-                # If using the `LearningRateMonitor` callback to monitor the learning rate progress, this keyword can be used to specify a custom logged name
-                "name": self.scheduler_type.value,
-            },
-        }
-
-        if self.scheduler_type == SchedulerType.ONECYCLE:
-            min_lr = 2.5e-5
-            initial_lr = 1e-1
-            scheduler = torch.optim.lr_scheduler.OneCycleLR(  # type: ignore
-                optimizer=optimizer,
-                max_lr=initial_lr,  # TOOD:self.lr,
-                final_div_factor=initial_lr / min_lr,
-                total_steps=int(self.trainer.estimated_stepping_batches),
-                verbose=False,
-            )
-            interval = "step"
-
-        elif self.scheduler_type == SchedulerType.PLATEAU:
-            scheduler = torch.optim.lr_scheduler.ReduceLROnPlateau(
-                optimizer,
-                mode=self.metric_mode.value,
-                factor=config_defaults.DEFAULT_LR_PLATEAU_FACTOR,
-                patience=self.early_stopping_epoch,
-                verbose=True,
-            )
-            interval = "epoch"
-        else:
-            raise UnsupportedScheduler(
-                f"Scheduler {self.scheduler_type} is not implemented",
-                self.scheduler_type,
-            )
-
-        config_dict["lr_scheduler"].update(
-            {
-                "scheduler": scheduler,
-                "interval": interval,
-            }
-        )
-        return config_dict
-
-    def lr_scheduler_step(self, scheduler, optimizer_idx, metric):
-        # if self.current_epoch < self.unfreeze_at_epoch:
-        #     return
-        if metric is None:
-            scheduler.step()  # type: ignore
-        else:
-            scheduler.step(metric)
-
-
-#############################################################################################################
-
-
-class ASTModelWrapper(pl.LightningModule):
->>>>>>> 66efe398
     loggers: list[TensorBoardLogger]
 
     def __init__(
@@ -489,17 +311,7 @@
         )
         self.f1_score = MultilabelF1Score(num_labels=self.num_labels)
 
-        # save in case indices change with config changes
-        self.backup_instruments = config_defaults.INSTRUMENT_TO_IDX
         self.save_hyperparameters()
-
-    def _set_lr(self, lr: float):
-        if self.trainer is not None:
-            for optim in self.trainer.optimizers:
-                for param_group in optim.param_groups:
-                    param_group["lr"] = lr
-        self.lr = lr
-        self.hparams.update({"lr": lr})
 
     def trainable_backbone(self):
         result = []
@@ -519,7 +331,6 @@
         )
         return out.loss, out.logits
 
-<<<<<<< HEAD
     def _step(self, batch, batch_idx, type: str):
         audio, y = batch
 
@@ -535,45 +346,20 @@
             f"{type}/loss": loss,
             f"{type}/hamming_distance": hamming_distance,
             f"{type}/f1_score": f1_score,
-=======
-    def _step(self, batch, batch_idx, type="train"):
-        audio, y = batch
-
-        loss, logits_pred = self.forward(audio, labels=y)
-        y_pred = torch.sigmoid(logits_pred) > (1 / self.num_labels)
-        hamming_distance = self.hamming_distance(y, y_pred)
-
-        data_dict = {
-            "loss": loss,  # the 'loss' key needs to be present
-            "train/loss": loss,
-            "train/hamming_distance": hamming_distance,
->>>>>>> 66efe398
         }
 
         log_dict = data_dict.copy()
         log_dict.pop("loss", None)
         self.log_dict(log_dict, on_step=True, on_epoch=True, logger=True, prog_bar=True)
-<<<<<<< HEAD
-=======
 
         return data_dict
 
     def training_step(self, batch, batch_idx):
         return self._step(batch, batch_idx, type="train")
->>>>>>> 66efe398
 
     def validation_step(self, batch, batch_idx):
         return self._step(batch, batch_idx, type="val")
 
-<<<<<<< HEAD
-    def training_step(self, batch, batch_idx):
-        return self._step(batch, batch_idx, type="train")
-
-    def validation_step(self, batch, batch_idx):
-        return self._step(batch, batch_idx, type="val")
-
-=======
->>>>>>> 66efe398
     def test_step(self, batch, batch_idx):
         return self._step(batch, batch_idx, type="test")
 
@@ -584,9 +370,13 @@
         pass
 
     def configure_optimizers(self):
-        print("\n", self.__class__.__name__, "Configure optimizers\n")
-
-        """Set optimizer's learning rate to backbone. We do this because we can't explicitly pass the learning rate to scheduler. The scheduler infers the learning rate from the optimizer which is why we set it the lr value which should be activie once  """
+
+        """Set optimizer's learning rate to backbone.
+
+        We do this because we can't explicitly pass the learning rate to scheduler. The scheduler
+        infers the learning rate from the optimizer which is why we set it the lr value which
+        should be activie once
+        """
         if self.optimizer_type is OptimizerType.ADAMW:
             optimizer = torch.optim.AdamW(
                 self.parameters(),
@@ -597,6 +387,191 @@
             optimizer = torch.optim.Adam(
                 self.parameters(),
                 lr=self.backbone_lr,
+                weight_decay=self.weight_decay,
+            )
+        else:
+            raise UnsupportedOptimizer(
+                f"Optimizer {self.optimizer_type} is not implemented",
+                self.optimizer_type,
+            )
+
+        if self.scheduler_type is SchedulerType.AUTO_LR:
+            """SchedulerType.AUTO_LR sets it's own scheduler.
+
+            Only the optimizer has to be returned
+            """
+            return optimizer
+
+        lr_scheduler_config = {
+            "monitor": self.optimization_metric.value,  # "val/loss_epoch",
+            # How many epochs/steps should pass between calls to `scheduler.step()`.1 corresponds to updating the learning  rate after every epoch/step.
+            # If "monitor" references validation metrics, then "frequency" should be set to a multiple of "trainer.check_val_every_n_epoch".
+            "frequency": 1,
+            # If using the `LearningRateMonitor` callback to monitor the learning rate progress, this keyword can be used to specify a custom logged name
+            "name": self.scheduler_type.value,
+        }
+
+        if self.scheduler_type == SchedulerType.ONECYCLE:
+            min_lr = 2.5e-5
+            scheduler = torch.optim.lr_scheduler.OneCycleLR(
+                optimizer=optimizer,
+                max_lr=self.lr,  # TOOD:self.lr,
+                final_div_factor=self.lr / min_lr,
+                total_steps=int(self.trainer.estimated_stepping_batches),
+                verbose=False,
+            )
+            interval = "step"
+
+        elif self.scheduler_type == SchedulerType.PLATEAU:
+            scheduler = torch.optim.lr_scheduler.ReduceLROnPlateau(
+                optimizer,
+                mode=self.metric_mode.value,
+                factor=config_defaults.DEFAULT_LR_PLATEAU_FACTOR,
+                patience=(self.early_stopping_epoch // 2) + 1,
+                verbose=True,
+            )
+            interval = "epoch"
+        elif self.scheduler_type == SchedulerType.COSINEANNEALING:
+            scheduler = torch.optim.lr_scheduler.CosineAnnealingWarmRestarts(
+                optimizer,
+                T_0=self.num_of_steps_in_epoch * 3,
+                T_mult=1,
+            )
+            interval = "step"
+        else:
+            raise UnsupportedScheduler(
+                f"Scheduler {self.scheduler_type} is not implemented",
+                self.scheduler_type,
+            )
+
+        lr_scheduler_config.update(
+            {
+                "scheduler": scheduler,
+                "interval": interval,
+            }
+        )
+
+        return [optimizer], [lr_scheduler_config]
+
+    def _lr_finetuning_step(self, optimizer_idx):
+        """Exponential learning rate update.
+
+        Mupltiplicator is the finetune_lr_nominator
+        """
+        old_lr = self.trainer.optimizers[optimizer_idx].param_groups[0]["lr"]
+        new_lr = old_lr * self.finetune_lr_nominator
+        self._set_lr(new_lr)
+        return
+
+
+class EfficientNetV2SmallModel(OurLightningModule):
+    """Implementation of EfficientNet V2 small model (384 x 384)"""
+
+    # S    - (384 x 384)
+    # M, L - (480 x 480)
+
+    loggers: list[TensorBoardLogger]
+
+    def __init__(
+        self,
+        pretrained: bool = config_defaults.DEFAULT_PRETRAINED,
+        batch_size: int = config_defaults.DEFAULT_BATCH_SIZE,
+        scheduler_type: SchedulerType = SchedulerType.PLATEAU,
+        max_epochs: Optional[int] = None,
+        optimizer_type: OptimizerType = config_defaults.DEFAULT_OPTIMIZER,
+        num_labels: int = config_defaults.DEFAULT_NUM_LABELS,
+        optimization_metric: OptimizeMetric = config_defaults.DEFAULT_OPTIMIZE_METRIC,
+        weight_decay: float = config_defaults.DEFAULT_WEIGHT_DECAY,
+        metric_mode: MetricMode = config_defaults.DEFAULT_METRIC_MODE,
+        early_stopping_epoch: int = config_defaults.DEFAULT_EARLY_STOPPING_NO_IMPROVEMENT_EPOCHS,
+        *args,
+        **kwargs,
+    ):
+        super().__init__(*args, **kwargs)
+        self.pretrained = pretrained
+        self.batch_size = batch_size
+        self.scheduler_type = scheduler_type
+        self.max_epochs = max_epochs
+        self.optimizer_type = optimizer_type
+        self.num_labels = num_labels
+        self.optimization_metric = optimization_metric
+        self.weight_decay = weight_decay
+        self.metric_mode = metric_mode
+        self.early_stopping_epoch = early_stopping_epoch
+
+        self.backbone = efficientnet_v2_s(weights="IMAGENET1K_V1", progress=True)
+
+        self.backbone.classifier = nn.Sequential(
+            nn.Dropout(p=0.2, inplace=True),
+            nn.Linear(
+                in_features=self.backbone.classifier[-1].in_features,
+                out_features=self.num_labels,
+                bias=True,
+            ),
+        )
+        self.hamming_distance = torchmetrics.HammingDistance(
+            task="multilabel", num_labels=self.num_labels
+        )
+
+        self.f1_score = MultilabelF1Score(num_labels=self.num_labels)
+        self.loss_function = nn.BCEWithLogitsLoss()
+        self.save_hyperparameters()
+
+    def head(self) -> Union[nn.ModuleList, nn.Module]:
+        return self.backbone.classifier
+
+    def trainable_backbone(self) -> Union[nn.ModuleList, nn.Module]:
+        result = []
+        result.extend(list(self.backbone.features)[-3:])
+        return result
+
+    def forward(self, audio: torch.Tensor):
+        out = self.backbone.forward(audio)
+        return out
+
+    def _step(self, batch, batch_idx, type: str):
+        audio, y = batch
+
+        logits_pred = self.forward(audio)
+        loss = self.loss_function(logits_pred, y)
+        y_pred = torch.sigmoid(logits_pred) > 0.5
+        hamming_distance = self.hamming_distance(y, y_pred)
+        f1_score = self.f1_score(y, y_pred)
+
+        data_dict = {
+            "loss": loss,  # the 'loss' key needs to be present
+            f"{type}/loss": loss,
+            f"{type}/hamming_distance": hamming_distance,
+            f"{type}/f1_score": f1_score,
+        }
+
+        log_dict = data_dict.copy()
+        log_dict.pop("loss", None)
+        self.log_dict(log_dict, on_step=True, on_epoch=True, logger=True, prog_bar=True)
+
+        return data_dict
+
+    def training_step(self, batch, batch_idx):
+        return self._step(batch, batch_idx, type="train")
+
+    def validation_step(self, batch, batch_idx):
+        return self._step(batch, batch_idx, type="val")
+
+    def test_step(self, batch, batch_idx):
+        return self._step(batch, batch_idx, type="test")
+
+    def configure_optimizers(self):
+
+        if self.optimizer_type is OptimizerType.ADAMW:
+            optimizer = torch.optim.AdamW(
+                self.parameters(),
+                lr=self.lr,
+                weight_decay=self.weight_decay,
+            )
+        elif self.optimizer_type is OptimizerType.ADAM:
+            optimizer = torch.optim.Adam(
+                self.parameters(),
+                lr=self.lr,
                 weight_decay=self.weight_decay,
             )
         else:
@@ -701,8 +676,14 @@
             batch_size=args.batch_size,
             scheduler_type=args.scheduler,
             max_epochs=pl_args.max_epochs,
+            warmup_start_lr=args.warmup_start_lr,
             optimizer_type=args.optimizer,
             num_labels=args.num_labels,
+            optimization_metric=args.metric,
+            weight_decay=config_defaults.DEFAULT_WEIGHT_DECAY,
+            metric_mode=args.metric_mode,
+            early_stopping_epoch=args.patience,
+            unfreeze_at_epoch=args.unfreeze_at_epoch,
         )
         return model
     raise UnsupportedModel(f"Model {model_enum.value} is not supported")
