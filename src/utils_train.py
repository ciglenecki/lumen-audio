import torch

from src.utils_functions import EnumStr


class SchedulerType(EnumStr):
    ONECYCLE = "onecycle"
    PLATEAU = "plateau"
    AUTO_LR = "auto_lr"


class OptimizerType(EnumStr):
    ADAM = "adam"
    ADAMW = "adamw"


class MetricMode(EnumStr):
    MIN = "min"
    MAX = "max"


class OptimizeMetric(EnumStr):
<<<<<<< HEAD
    VAL_HAMMING = "val/hamming_acc"
    VAL_F1 = "val/f1_score"
=======
    VAL_HAMMING = "val/hamming_distance"
>>>>>>> de6335d3


class SupportedModels(EnumStr):
    AST = "ast"
    EFFICIENT_NET_V2_S = "efficient_net_v2_s"


class UnsupportedOptimizer(ValueError):
    pass


class UnsupportedScheduler(ValueError):
    pass


class UnsupportedModel(ValueError):
    pass


def multi_acc(y_pred_log, y_test):
    """
    Args:
        y_pred_log: softmaxed prediciton from the model
        y_test: true value
    Returns:
        mean accuracy (e.g. 0.78)
    """
    _, y_pred_k = torch.max(y_pred_log, dim=1)
    _, y_test_tags = torch.max(y_test, dim=1)
    correct_pred = (y_pred_k == y_test_tags).float()

    acc = correct_pred.sum() / len(correct_pred)
    return float(acc)


def topk_accuracy(y_pred_log, y_test, k=3):
    """
    Args:
        y_pred_log: softmaxed prediciton from the model
        y_test: true value
    Returns:
        top k accuracy (e.g. 0.78)
    """

    _, y_pred_k = torch.topk(y_pred_log, k, dim=1)

    """
    y_test_class = [[1],
        [0],
        [1],
        [0]]
    """
    y_test_class = torch.argmax(y_test, dim=1).unsqueeze(axis=1)
    y_test_class_expanded = y_test_class.expand(-1, k)

    """
    y_test_class = [[1,1,1],
        [0,0,0],
        [1,1,1],
        [0,0,0]]
    """

    """
    equal = [[True, False, False],
        [False, False, False],
        [False, False, False],
        [False, True, False]]
    """
    equal = torch.eq(y_pred_k, y_test_class_expanded)
    """
    correct = [True, False, False, True]
    """
    correct = equal.any(dim=1)
    return correct.double().mean().item()<|MERGE_RESOLUTION|>--- conflicted
+++ resolved
@@ -20,12 +20,8 @@
 
 
 class OptimizeMetric(EnumStr):
-<<<<<<< HEAD
-    VAL_HAMMING = "val/hamming_acc"
+    VAL_HAMMING = "val/hamming_distance"
     VAL_F1 = "val/f1_score"
-=======
-    VAL_HAMMING = "val/hamming_distance"
->>>>>>> de6335d3
 
 
 class SupportedModels(EnumStr):
