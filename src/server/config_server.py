--- conflicted
+++ resolved
@@ -9,11 +9,7 @@
 
 @functools.cache
 def get_server_args():
-<<<<<<< HEAD
-    config_pl_args = ["--batch-size", "--num-workers"]
-=======
-    config_pl_args = ["--batch-size", "--log-per-instrument-metrics"]
->>>>>>> 24d7cfc2
+    config_pl_args = ["--batch-size", "--num-workers", "--log-per-instrument-metrics"]
 
     parser = ArgParseWithConfig(add_lightning_args=True, config_pl_args=config_pl_args)
     parser.add_argument(
@@ -43,13 +39,8 @@
         help="The device to be used eg. cuda:0.",
     )
 
-<<<<<<< HEAD
-    args, config, pl_args = parser.parse_args()
-    parser_help = parser.format_help()
-=======
     parser_help = parser.format_help()
     args, config, pl_args = parser.parse_args()
->>>>>>> 24d7cfc2
 
     if args.add_instrument_metrics:
         config.log_per_instrument_metrics = True
