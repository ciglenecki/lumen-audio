--- conflicted
+++ resolved
@@ -1,5 +1,575 @@
-<<<<<<< HEAD
-{"openapi": "3.0.2", "info": {"title": "FastAPI", "description": "API used for testing and predicting audio data on trained models.\n\n\tusage: python3 src/server/main.py [-h] [--num-workers int] [--host str] [--hot-reload]\n\t               --model-dir Path [--device str] [--port int]\n\t               [--batch-size int] [--add-instrument-metrics]\n\t\n\toptions:\n\t  -h, --help            show this help message and exit\n\t\n\tConfigDefault ['Config arguments']:\n\t  --num-workers int     Number of workers (default: 4)\n\t  --batch-size int      (default: 4)\n\t\n\tScript arguments:\n\t  --hot-reload          Use hot reload, not recommanded. (default: False)\n\t  --host str            Server host. (default: localhost)\n\t  --model-dir Path      Directory which to model checkpoints (.ckpt files)\n\t                        (default: None)\n\t  --device str          The device to be used eg. cuda:0. (default: cuda:0)\n\t  --port int            Server port. (default: 8090)\n\t  --add-instrument-metrics\n\t                        Add instrument metrics to the response. This will\n\t                        increase number of items in API response size by\n\t                        (instrument count * number of metrics) (default:\n\t                        False)\n\t", "version": "0.1.0"}, "paths": {"/models": {"get": {"tags": ["Resources"], "summary": "Get Models", "description": "Returns paths to all available models on the server. Use these model paths for all `POST` request predictions. Models are fetched from the directory `--model-dir`. Only models with the extension `*.ckpt` are fetched.", "operationId": "get_models_models_get", "responses": {"200": {"description": "Successful Response", "content": {"application/json": {"schema": {"title": "Response Get Models Models Get", "type": "array", "items": {"type": "string", "format": "path"}}}}}}}}, "/model/test-directory-stream": {"post": {"tags": ["Model Inference"], "summary": "Test Directory Stream", "description": "Streams classes of audios from a directory and returns metrics for multiclass classification. Streaming is useful if your directory is large and you don't want to wait for the whole directory to be processed. If you want to process the whole directory at once, use the endpoint `test-directory`", "operationId": "test_directory_stream_model_test_directory_stream_post", "parameters": [{"required": true, "schema": {"title": "Model Checkpoint", "type": "string", "format": "path"}, "name": "model_checkpoint", "in": "query"}], "requestBody": {"content": {"application/json": {"schema": {"title": "Dataset Dirs", "type": "array", "items": {"$ref": "#/components/schemas/DatasetBody"}}}}, "required": true}, "responses": {"200": {"description": "Successful Response", "content": {"application/json": {"schema": {"$ref": "#/components/schemas/PredictionsWithMetrics"}}}}, "422": {"description": "Validation Error", "content": {"application/json": {"schema": {"$ref": "#/components/schemas/HTTPValidationError"}}}}}}}, "/model/test-directory": {"post": {"tags": ["Model Inference"], "summary": "Test Directory", "description": "Infers classes of audios from a directory and returns metrics for multiclass classification.", "operationId": "test_directory_model_test_directory_post", "parameters": [{"required": true, "schema": {"title": "Model Checkpoint", "type": "string", "format": "path"}, "name": "model_checkpoint", "in": "query"}], "requestBody": {"content": {"application/json": {"schema": {"title": "Dataset Dirs", "type": "array", "items": {"$ref": "#/components/schemas/DatasetBody"}}}}, "required": true}, "responses": {"200": {"description": "Successful Response", "content": {"application/json": {"schema": {"$ref": "#/components/schemas/PredictionsWithMetrics"}}}}, "422": {"description": "Validation Error", "content": {"application/json": {"schema": {"$ref": "#/components/schemas/HTTPValidationError"}}}}}}}, "/model/predict-directory-stream": {"post": {"tags": ["Model Inference"], "summary": "Predict Directory Stream", "description": "Streams classes of audios from a directory. Streaming is useful if your directory is large and you don't want to wait for the whole directory to be processed. If you want to process the whole directory at once, use the endpoint `predict-directory`", "operationId": "predict_directory_stream_model_predict_directory_stream_post", "parameters": [{"required": true, "schema": {"title": "Model Checkpoint", "type": "string", "format": "path"}, "name": "model_checkpoint", "in": "query"}], "requestBody": {"content": {"application/json": {"schema": {"title": "Dataset Dirs", "type": "array", "items": {"$ref": "#/components/schemas/DatasetBody"}}}}, "required": true}, "responses": {"200": {"description": "Successful Response", "content": {"application/json": {"schema": {"title": "Response Predict Directory Stream Model Predict Directory Stream Post", "type": "object", "additionalProperties": {"$ref": "#/components/schemas/InstrumentPrediction"}}}}}, "422": {"description": "Validation Error", "content": {"application/json": {"schema": {"$ref": "#/components/schemas/HTTPValidationError"}}}}}}}, "/model/predict-directory": {"post": {"tags": ["Model Inference"], "summary": "Predict Directory", "description": "Infers classes of audios from a directory.", "operationId": "predict_directory_model_predict_directory_post", "parameters": [{"required": true, "schema": {"title": "Model Checkpoint", "type": "string", "format": "path"}, "name": "model_checkpoint", "in": "query"}], "requestBody": {"content": {"application/json": {"schema": {"title": "Dataset Dirs", "type": "array", "items": {"$ref": "#/components/schemas/DatasetBody"}}}}, "required": true}, "responses": {"200": {"description": "Successful Response", "content": {"application/json": {"schema": {"title": "Response Predict Directory Model Predict Directory Post", "type": "object", "additionalProperties": {"$ref": "#/components/schemas/InstrumentPrediction"}}}}}, "422": {"description": "Validation Error", "content": {"application/json": {"schema": {"$ref": "#/components/schemas/HTTPValidationError"}}}}}}}, "/model/predict-files": {"post": {"tags": ["Model Inference"], "summary": "Predict Files", "description": "Infers classes of audios from a list of files.", "operationId": "predict_files_model_predict_files_post", "parameters": [{"required": true, "schema": {"title": "Model Checkpoint", "type": "string", "format": "path"}, "name": "model_checkpoint", "in": "query"}], "requestBody": {"content": {"multipart/form-data": {"schema": {"$ref": "#/components/schemas/Body_predict_files_model_predict_files_post"}}}, "required": true}, "responses": {"200": {"description": "Successful Response", "content": {"application/json": {"schema": {"title": "Response Predict Files Model Predict Files Post", "type": "array", "items": {"$ref": "#/components/schemas/InstrumentPrediction"}}}}}, "422": {"description": "Validation Error", "content": {"application/json": {"schema": {"$ref": "#/components/schemas/HTTPValidationError"}}}}}}}, "/dataset-types": {"get": {"tags": ["Resources"], "summary": "Get Supported Datasets", "description": "Returns dataset types, each dataset type has a strategy for loading labels from a given directory. If you don't have labels or don't care about them, you can use the empty string `\"\"` which only loads the audio. If you want to load labels use the following dataset types: ['irmastrain', 'irmastest', 'openmic', 'csv', 'inference']", "operationId": "get_supported_datasets_dataset_types_get", "responses": {"200": {"description": "Successful Response", "content": {"application/json": {"schema": {"title": "Response Get Supported Datasets Dataset Types Get", "type": "array", "items": {"type": "string"}}}}}}}}}, "components": {"schemas": {"Body_predict_files_model_predict_files_post": {"title": "Body_predict_files_model_predict_files_post", "required": ["audio_files"], "type": "object", "properties": {"audio_files": {"title": "Audio Files", "type": "array", "items": {"type": "string", "format": "binary"}}}}, "DatasetBody": {"title": "DatasetBody", "required": ["dataset_type", "dataset_path"], "type": "object", "properties": {"dataset_type": {"$ref": "#/components/schemas/SupportedDatasetDirType"}, "dataset_path": {"title": "Dataset Path", "type": "string", "format": "path"}}, "example": {"dataset_type": "irmastest", "dataset_path": "data/irmas/test"}}, "HTTPValidationError": {"title": "HTTPValidationError", "type": "object", "properties": {"detail": {"title": "Detail", "type": "array", "items": {"$ref": "#/components/schemas/ValidationError"}}}}, "InstrumentPrediction": {"title": "InstrumentPrediction", "required": ["cel", "cla", "flu", "gac", "gel", "org", "pia", "sax", "tru", "vio", "voi"], "type": "object", "properties": {"cel": {"title": "Cel", "type": "number"}, "cla": {"title": "Cla", "type": "number"}, "flu": {"title": "Flu", "type": "number"}, "gac": {"title": "Gac", "type": "number"}, "gel": {"title": "Gel", "type": "number"}, "org": {"title": "Org", "type": "number"}, "pia": {"title": "Pia", "type": "number"}, "sax": {"title": "Sax", "type": "number"}, "tru": {"title": "Tru", "type": "number"}, "vio": {"title": "Vio", "type": "number"}, "voi": {"title": "Voi", "type": "number"}}}, "PredictionsWithMetrics": {"title": "PredictionsWithMetrics", "required": ["accuracy", "hamming_distance", "f1", "precision", "recall", "predictions"], "type": "object", "properties": {"accuracy": {"title": "Accuracy", "type": "number"}, "hamming_distance": {"title": "Hamming Distance", "type": "number"}, "f1": {"title": "F1", "type": "number"}, "precision": {"title": "Precision", "type": "number"}, "recall": {"title": "Recall", "type": "number"}, "predictions": {"title": "Predictions", "type": "object", "additionalProperties": {"$ref": "#/components/schemas/InstrumentPrediction"}}}}, "SupportedDatasetDirType": {"title": "SupportedDatasetDirType", "enum": ["irmastrain", "irmastest", "openmic", "csv", "inference"], "description": "List of SupportedDatasetDirType we use."}, "ValidationError": {"title": "ValidationError", "required": ["loc", "msg", "type"], "type": "object", "properties": {"loc": {"title": "Location", "type": "array", "items": {"anyOf": [{"type": "string"}, {"type": "integer"}]}}, "msg": {"title": "Message", "type": "string"}, "type": {"title": "Error Type", "type": "string"}}}}}, "tags": [{"name": "Resources", "description": "Models and datasets available for inference."}, {"name": "Model Inference", "description": "Endpoints used for predicting audio data on trained models. Curl example for multiple audios:\n\n    curl -X 'POST' \\\n        'http://localhost:8090/model/predict-files?model_checkpoint=models%2Fmy_model.ckpt' \\\n        -H 'accept: application/json' \\\n        -H 'Content-Type: multipart/form-data' \\\n        -F 'audio_files=@track_23.wav;type=audio/wav'\n"}]}
-=======
-{"openapi": "3.0.2", "info": {"title": "FastAPI", "description": "API used for testing and predicting audio data on trained models.\n\n\tusage: python3 src/server/main.py [--port int] [-h] [--hot-reload] --model-dir Path\n\t               [--add-instrument-metrics] [--host str] [--device str]\n\t\n\toptions:\n\t  -h, --help            show this help message and exit\n\t\n\tScript arguments:\n\t  --port int            Server port. (default: 8090)\n\t  --hot-reload          Use hot reload, not recommanded. (default: False)\n\t  --model-dir Path      Directory which to model checkpoints (.ckpt files)\n\t                        (default: None)\n\t  --add-instrument-metrics\n\t                        Add instrument metrics to the response. This will\n\t                        increase number of items in API response size by\n\t                        (instrument count * number of metrics) (default:\n\t                        False)\n\t  --host str            Server host. (default: localhost)\n\t  --device str          The device to be used eg. cuda:0. (default: cuda:0)\n\t", "version": "0.1.0"}, "paths": {"/models": {"get": {"tags": ["Resources"], "summary": "Get Models", "description": "Returns paths to all available models on the server. Use these model paths for all `POST` request predictions. Models are fetched from the directory `--model-dir`. Only models with the extension `*.ckpt` are fetched.", "operationId": "get_models_models_get", "responses": {"200": {"description": "Successful Response", "content": {"application/json": {"schema": {"title": "Response Get Models Models Get", "type": "array", "items": {"type": "string", "format": "path"}}}}}}}}, "/model/test-directory-stream": {"post": {"tags": ["Model Inference"], "summary": "Test Directory Stream", "description": "Streams classes of audios from a directory and returns metrics for multiclass classification. Streaming is useful if your directory is large and you don't want to wait for the whole directory to be processed. If you want to process the whole directory at once, use the endpoint `test-directory`", "operationId": "test_directory_stream_model_test_directory_stream_post", "parameters": [{"required": true, "schema": {"title": "Model Checkpoint", "type": "string", "format": "path"}, "name": "model_checkpoint", "in": "query"}], "requestBody": {"content": {"application/json": {"schema": {"title": "Dataset Dirs", "type": "array", "items": {"$ref": "#/components/schemas/TypeDatasetDict"}}}}, "required": true}, "responses": {"200": {"description": "Successful Response", "content": {"application/json": {"schema": {"$ref": "#/components/schemas/PredictionsWithMetrics"}}}}, "422": {"description": "Validation Error", "content": {"application/json": {"schema": {"$ref": "#/components/schemas/HTTPValidationError"}}}}}}}, "/model/test-directory": {"post": {"tags": ["Model Inference"], "summary": "Test Directory", "description": "Infers classes of audios from a directory and returns metrics for multiclass classification.", "operationId": "test_directory_model_test_directory_post", "parameters": [{"required": true, "schema": {"title": "Model Checkpoint", "type": "string", "format": "path"}, "name": "model_checkpoint", "in": "query"}], "requestBody": {"content": {"application/json": {"schema": {"title": "Dataset Dirs", "type": "array", "items": {"$ref": "#/components/schemas/TypeDatasetDict"}}}}, "required": true}, "responses": {"200": {"description": "Successful Response", "content": {"application/json": {"schema": {"$ref": "#/components/schemas/PredictionsWithMetrics"}}}}, "422": {"description": "Validation Error", "content": {"application/json": {"schema": {"$ref": "#/components/schemas/HTTPValidationError"}}}}}}}, "/model/predict-directory-stream": {"post": {"tags": ["Model Inference"], "summary": "Predict Directory Stream", "description": "Streams classes of audios from a directory. Streaming is useful if your directory is large and you don't want to wait for the whole directory to be processed. If you want to process the whole directory at once, use the endpoint `predict-directory`", "operationId": "predict_directory_stream_model_predict_directory_stream_post", "parameters": [{"required": true, "schema": {"title": "Model Checkpoint", "type": "string", "format": "path"}, "name": "model_checkpoint", "in": "query"}], "requestBody": {"content": {"application/json": {"schema": {"title": "Dataset Dirs", "type": "array", "items": {"$ref": "#/components/schemas/TypeDatasetDict"}}}}, "required": true}, "responses": {"200": {"description": "Successful Response", "content": {"application/json": {"schema": {"title": "Response Predict Directory Stream Model Predict Directory Stream Post", "type": "object", "additionalProperties": {"$ref": "#/components/schemas/JsonPrediction"}}}}}, "422": {"description": "Validation Error", "content": {"application/json": {"schema": {"$ref": "#/components/schemas/HTTPValidationError"}}}}}}}, "/model/predict-directory": {"post": {"tags": ["Model Inference"], "summary": "Predict Directory", "description": "Infers classes of audios from a directory.", "operationId": "predict_directory_model_predict_directory_post", "parameters": [{"required": true, "schema": {"title": "Model Checkpoint", "type": "string", "format": "path"}, "name": "model_checkpoint", "in": "query"}], "requestBody": {"content": {"application/json": {"schema": {"title": "Dataset Dirs", "type": "array", "items": {"$ref": "#/components/schemas/TypeDatasetDict"}}}}, "required": true}, "responses": {"200": {"description": "Successful Response", "content": {"application/json": {"schema": {"title": "Response Predict Directory Model Predict Directory Post", "type": "object", "additionalProperties": {"$ref": "#/components/schemas/JsonPrediction"}}}}}, "422": {"description": "Validation Error", "content": {"application/json": {"schema": {"$ref": "#/components/schemas/HTTPValidationError"}}}}}}}, "/model/predict-files": {"post": {"tags": ["Model Inference"], "summary": "Predict Files", "description": "Infers classes of audios from a list of files.", "operationId": "predict_files_model_predict_files_post", "parameters": [{"required": true, "schema": {"title": "Model Checkpoint", "type": "string", "format": "path"}, "name": "model_checkpoint", "in": "query"}], "requestBody": {"content": {"multipart/form-data": {"schema": {"$ref": "#/components/schemas/Body_predict_files_model_predict_files_post"}}}, "required": true}, "responses": {"200": {"description": "Successful Response", "content": {"application/json": {"schema": {"title": "Response Predict Files Model Predict Files Post", "type": "array", "items": {"$ref": "#/components/schemas/JsonPrediction"}}}}}, "422": {"description": "Validation Error", "content": {"application/json": {"schema": {"$ref": "#/components/schemas/HTTPValidationError"}}}}}}}, "/dataset-types": {"get": {"tags": ["Resources"], "summary": "Get Supported Datasets", "description": "Returns dataset types, each dataset type has a strategy for loading labels from a given directory. If you don't have labels or don't care about them, you can use the empty string `\"\"` which only loads the audio. If you want to load labels use the following dataset types: ['irmastrain', 'irmastest', 'openmic', 'csv', 'inference']", "operationId": "get_supported_datasets_dataset_types_get", "responses": {"200": {"description": "Successful Response", "content": {"application/json": {"schema": {"title": "Response Get Supported Datasets Dataset Types Get", "type": "array", "items": {"type": "string"}}}}}}}}}, "components": {"schemas": {"Body_predict_files_model_predict_files_post": {"title": "Body_predict_files_model_predict_files_post", "required": ["audio_files"], "type": "object", "properties": {"audio_files": {"title": "Audio Files", "type": "array", "items": {"type": "string", "format": "binary"}}}}, "HTTPValidationError": {"title": "HTTPValidationError", "type": "object", "properties": {"detail": {"title": "Detail", "type": "array", "items": {"$ref": "#/components/schemas/ValidationError"}}}}, "JsonPrediction": {"title": "JsonPrediction", "required": ["cel", "cla", "flu", "gac", "gel", "org", "pia", "sax", "tru", "vio", "voi"], "type": "object", "properties": {"cel": {"title": "Cel", "type": "number"}, "cla": {"title": "Cla", "type": "number"}, "flu": {"title": "Flu", "type": "number"}, "gac": {"title": "Gac", "type": "number"}, "gel": {"title": "Gel", "type": "number"}, "org": {"title": "Org", "type": "number"}, "pia": {"title": "Pia", "type": "number"}, "sax": {"title": "Sax", "type": "number"}, "tru": {"title": "Tru", "type": "number"}, "vio": {"title": "Vio", "type": "number"}, "voi": {"title": "Voi", "type": "number"}}}, "PredictionsWithMetrics": {"title": "PredictionsWithMetrics", "required": ["accuracy", "hamming_distance", "f1", "precision", "recall", "predictions"], "type": "object", "properties": {"accuracy": {"title": "Accuracy", "type": "number"}, "hamming_distance": {"title": "Hamming Distance", "type": "number"}, "f1": {"title": "F1", "type": "number"}, "precision": {"title": "Precision", "type": "number"}, "recall": {"title": "Recall", "type": "number"}, "predictions": {"title": "Predictions", "type": "object", "additionalProperties": {"$ref": "#/components/schemas/JsonPrediction"}}}}, "SupportedDatasetDirType": {"title": "SupportedDatasetDirType", "enum": ["irmastrain", "irmastest", "openmic", "csv", "inference"], "description": "List of SupportedDatasetDirType we use."}, "TypeDatasetDict": {"title": "TypeDatasetDict", "required": ["dataset_type", "dataset_path"], "type": "object", "properties": {"dataset_type": {"$ref": "#/components/schemas/SupportedDatasetDirType"}, "dataset_path": {"title": "Dataset Path", "type": "string", "format": "path"}}, "example": {"dataset_type": "irmastest", "dataset_path": "data/irmas/test"}}, "ValidationError": {"title": "ValidationError", "required": ["loc", "msg", "type"], "type": "object", "properties": {"loc": {"title": "Location", "type": "array", "items": {"anyOf": [{"type": "string"}, {"type": "integer"}]}}, "msg": {"title": "Message", "type": "string"}, "type": {"title": "Error Type", "type": "string"}}}}}, "tags": [{"name": "Resources", "description": "Models and datasets available for inference."}, {"name": "Model Inference", "description": "Endpoints used for predicting audio data on trained models. Curl example for multiple audios:\n\n    curl -X 'POST' \\\n        'http://localhost:8090/model/predict-files?model_checkpoint=models%2Fmy_model.ckpt' \\\n        -H 'accept: application/json' \\\n        -H 'Content-Type: multipart/form-data' \\\n        -F 'audio_files=@track_23.wav;type=audio/wav'\n"}]}
->>>>>>> 24d7cfc2
+{
+	"openapi": "3.0.2",
+	"info": {
+		"title": "FastAPI",
+		"description": "API used for testing and predicting audio data on trained models.\n\n\tusage: python3 src/server/main.py [-h] [--num-workers int] [--host str] [--hot-reload]\n\t               --model-dir Path [--device str] [--port int]\n\t               [--batch-size int] [--add-instrument-metrics]\n\t\n\toptions:\n\t  -h, --help            show this help message and exit\n\t\n\tConfigDefault ['Config arguments']:\n\t  --num-workers int     Number of workers (default: 4)\n\t  --batch-size int      (default: 4)\n\t\n\tScript arguments:\n\t  --hot-reload          Use hot reload, not recommanded. (default: False)\n\t  --host str            Server host. (default: localhost)\n\t  --model-dir Path      Directory which to model checkpoints (.ckpt files)\n\t                        (default: None)\n\t  --device str          The device to be used eg. cuda:0. (default: cuda:0)\n\t  --port int            Server port. (default: 8090)\n\t  --add-instrument-metrics\n\t                        Add instrument metrics to the response. This will\n\t                        increase number of items in API response size by\n\t                        (instrument count * number of metrics) (default:\n\t                        False)\n\t",
+		"version": "0.1.0"
+	},
+	"paths": {
+		"/models": {
+			"get": {
+				"tags": [
+					"Resources"
+				],
+				"summary": "Get Models",
+				"description": "Returns paths to all available models on the server. Use these model paths for all `POST` request predictions. Models are fetched from the directory `--model-dir`. Only models with the extension `*.ckpt` are fetched.",
+				"operationId": "get_models_models_get",
+				"responses": {
+					"200": {
+						"description": "Successful Response",
+						"content": {
+							"application/json": {
+								"schema": {
+									"title": "Response Get Models Models Get",
+									"type": "array",
+									"items": {
+										"type": "string",
+										"format": "path"
+									}
+								}
+							}
+						}
+					}
+				}
+			}
+		},
+		"/model/test-directory-stream": {
+			"post": {
+				"tags": [
+					"Model Inference"
+				],
+				"summary": "Test Directory Stream",
+				"description": "Streams classes of audios from a directory and returns metrics for multiclass classification. Streaming is useful if your directory is large and you don't want to wait for the whole directory to be processed. If you want to process the whole directory at once, use the endpoint `test-directory`",
+				"operationId": "test_directory_stream_model_test_directory_stream_post",
+				"parameters": [
+					{
+						"required": true,
+						"schema": {
+							"title": "Model Checkpoint",
+							"type": "string",
+							"format": "path"
+						},
+						"name": "model_checkpoint",
+						"in": "query"
+					}
+				],
+				"requestBody": {
+					"content": {
+						"application/json": {
+							"schema": {
+								"title": "Dataset Dirs",
+								"type": "array",
+								"items": {
+									"$ref": "#/components/schemas/DatasetBody"
+								}
+							}
+						}
+					},
+					"required": true
+				},
+				"responses": {
+					"200": {
+						"description": "Successful Response",
+						"content": {
+							"application/json": {
+								"schema": {
+									"$ref": "#/components/schemas/PredictionsWithMetrics"
+								}
+							}
+						}
+					},
+					"422": {
+						"description": "Validation Error",
+						"content": {
+							"application/json": {
+								"schema": {
+									"$ref": "#/components/schemas/HTTPValidationError"
+								}
+							}
+						}
+					}
+				}
+			}
+		},
+		"/model/test-directory": {
+			"post": {
+				"tags": [
+					"Model Inference"
+				],
+				"summary": "Test Directory",
+				"description": "Infers classes of audios from a directory and returns metrics for multiclass classification.",
+				"operationId": "test_directory_model_test_directory_post",
+				"parameters": [
+					{
+						"required": true,
+						"schema": {
+							"title": "Model Checkpoint",
+							"type": "string",
+							"format": "path"
+						},
+						"name": "model_checkpoint",
+						"in": "query"
+					}
+				],
+				"requestBody": {
+					"content": {
+						"application/json": {
+							"schema": {
+								"title": "Dataset Dirs",
+								"type": "array",
+								"items": {
+									"$ref": "#/components/schemas/DatasetBody"
+								}
+							}
+						}
+					},
+					"required": true
+				},
+				"responses": {
+					"200": {
+						"description": "Successful Response",
+						"content": {
+							"application/json": {
+								"schema": {
+									"$ref": "#/components/schemas/PredictionsWithMetrics"
+								}
+							}
+						}
+					},
+					"422": {
+						"description": "Validation Error",
+						"content": {
+							"application/json": {
+								"schema": {
+									"$ref": "#/components/schemas/HTTPValidationError"
+								}
+							}
+						}
+					}
+				}
+			}
+		},
+		"/model/predict-directory-stream": {
+			"post": {
+				"tags": [
+					"Model Inference"
+				],
+				"summary": "Predict Directory Stream",
+				"description": "Streams classes of audios from a directory. Streaming is useful if your directory is large and you don't want to wait for the whole directory to be processed. If you want to process the whole directory at once, use the endpoint `predict-directory`",
+				"operationId": "predict_directory_stream_model_predict_directory_stream_post",
+				"parameters": [
+					{
+						"required": true,
+						"schema": {
+							"title": "Model Checkpoint",
+							"type": "string",
+							"format": "path"
+						},
+						"name": "model_checkpoint",
+						"in": "query"
+					}
+				],
+				"requestBody": {
+					"content": {
+						"application/json": {
+							"schema": {
+								"title": "Dataset Dirs",
+								"type": "array",
+								"items": {
+									"$ref": "#/components/schemas/DatasetBody"
+								}
+							}
+						}
+					},
+					"required": true
+				},
+				"responses": {
+					"200": {
+						"description": "Successful Response",
+						"content": {
+							"application/json": {
+								"schema": {
+									"title": "Response Predict Directory Stream Model Predict Directory Stream Post",
+									"type": "object",
+									"additionalProperties": {
+										"$ref": "#/components/schemas/InstrumentPrediction"
+									}
+								}
+							}
+						}
+					},
+					"422": {
+						"description": "Validation Error",
+						"content": {
+							"application/json": {
+								"schema": {
+									"$ref": "#/components/schemas/HTTPValidationError"
+								}
+							}
+						}
+					}
+				}
+			}
+		},
+		"/model/predict-directory": {
+			"post": {
+				"tags": [
+					"Model Inference"
+				],
+				"summary": "Predict Directory",
+				"description": "Infers classes of audios from a directory.",
+				"operationId": "predict_directory_model_predict_directory_post",
+				"parameters": [
+					{
+						"required": true,
+						"schema": {
+							"title": "Model Checkpoint",
+							"type": "string",
+							"format": "path"
+						},
+						"name": "model_checkpoint",
+						"in": "query"
+					}
+				],
+				"requestBody": {
+					"content": {
+						"application/json": {
+							"schema": {
+								"title": "Dataset Dirs",
+								"type": "array",
+								"items": {
+									"$ref": "#/components/schemas/DatasetBody"
+								}
+							}
+						}
+					},
+					"required": true
+				},
+				"responses": {
+					"200": {
+						"description": "Successful Response",
+						"content": {
+							"application/json": {
+								"schema": {
+									"title": "Response Predict Directory Model Predict Directory Post",
+									"type": "object",
+									"additionalProperties": {
+										"$ref": "#/components/schemas/InstrumentPrediction"
+									}
+								}
+							}
+						}
+					},
+					"422": {
+						"description": "Validation Error",
+						"content": {
+							"application/json": {
+								"schema": {
+									"$ref": "#/components/schemas/HTTPValidationError"
+								}
+							}
+						}
+					}
+				}
+			}
+		},
+		"/model/predict-files": {
+			"post": {
+				"tags": [
+					"Model Inference"
+				],
+				"summary": "Predict Files",
+				"description": "Infers classes of audios from a list of files.",
+				"operationId": "predict_files_model_predict_files_post",
+				"parameters": [
+					{
+						"required": true,
+						"schema": {
+							"title": "Model Checkpoint",
+							"type": "string",
+							"format": "path"
+						},
+						"name": "model_checkpoint",
+						"in": "query"
+					}
+				],
+				"requestBody": {
+					"content": {
+						"multipart/form-data": {
+							"schema": {
+								"$ref": "#/components/schemas/Body_predict_files_model_predict_files_post"
+							}
+						}
+					},
+					"required": true
+				},
+				"responses": {
+					"200": {
+						"description": "Successful Response",
+						"content": {
+							"application/json": {
+								"schema": {
+									"title": "Response Predict Files Model Predict Files Post",
+									"type": "array",
+									"items": {
+										"$ref": "#/components/schemas/InstrumentPrediction"
+									}
+								}
+							}
+						}
+					},
+					"422": {
+						"description": "Validation Error",
+						"content": {
+							"application/json": {
+								"schema": {
+									"$ref": "#/components/schemas/HTTPValidationError"
+								}
+							}
+						}
+					}
+				}
+			}
+		},
+		"/dataset-types": {
+			"get": {
+				"tags": [
+					"Resources"
+				],
+				"summary": "Get Supported Datasets",
+				"description": "Returns dataset types, each dataset type has a strategy for loading labels from a given directory. If you don't have labels or don't care about them, you can use the empty string `\"\"` which only loads the audio. If you want to load labels use the following dataset types: ['irmastrain', 'irmastest', 'openmic', 'csv', 'inference']",
+				"operationId": "get_supported_datasets_dataset_types_get",
+				"responses": {
+					"200": {
+						"description": "Successful Response",
+						"content": {
+							"application/json": {
+								"schema": {
+									"title": "Response Get Supported Datasets Dataset Types Get",
+									"type": "array",
+									"items": {
+										"type": "string"
+									}
+								}
+							}
+						}
+					}
+				}
+			}
+		}
+	},
+	"components": {
+		"schemas": {
+			"Body_predict_files_model_predict_files_post": {
+				"title": "Body_predict_files_model_predict_files_post",
+				"required": [
+					"audio_files"
+				],
+				"type": "object",
+				"properties": {
+					"audio_files": {
+						"title": "Audio Files",
+						"type": "array",
+						"items": {
+							"type": "string",
+							"format": "binary"
+						}
+					}
+				}
+			},
+			"DatasetBody": {
+				"title": "DatasetBody",
+				"required": [
+					"dataset_type",
+					"dataset_path"
+				],
+				"type": "object",
+				"properties": {
+					"dataset_type": {
+						"$ref": "#/components/schemas/SupportedDatasetDirType"
+					},
+					"dataset_path": {
+						"title": "Dataset Path",
+						"type": "string",
+						"format": "path"
+					}
+				},
+				"example": {
+					"dataset_type": "irmastest",
+					"dataset_path": "data/irmas/test"
+				}
+			},
+			"HTTPValidationError": {
+				"title": "HTTPValidationError",
+				"type": "object",
+				"properties": {
+					"detail": {
+						"title": "Detail",
+						"type": "array",
+						"items": {
+							"$ref": "#/components/schemas/ValidationError"
+						}
+					}
+				}
+			},
+			"InstrumentPrediction": {
+				"title": "InstrumentPrediction",
+				"required": [
+					"cel",
+					"cla",
+					"flu",
+					"gac",
+					"gel",
+					"org",
+					"pia",
+					"sax",
+					"tru",
+					"vio",
+					"voi"
+				],
+				"type": "object",
+				"properties": {
+					"cel": {
+						"title": "Cel",
+						"type": "number"
+					},
+					"cla": {
+						"title": "Cla",
+						"type": "number"
+					},
+					"flu": {
+						"title": "Flu",
+						"type": "number"
+					},
+					"gac": {
+						"title": "Gac",
+						"type": "number"
+					},
+					"gel": {
+						"title": "Gel",
+						"type": "number"
+					},
+					"org": {
+						"title": "Org",
+						"type": "number"
+					},
+					"pia": {
+						"title": "Pia",
+						"type": "number"
+					},
+					"sax": {
+						"title": "Sax",
+						"type": "number"
+					},
+					"tru": {
+						"title": "Tru",
+						"type": "number"
+					},
+					"vio": {
+						"title": "Vio",
+						"type": "number"
+					},
+					"voi": {
+						"title": "Voi",
+						"type": "number"
+					}
+				}
+			},
+			"PredictionsWithMetrics": {
+				"title": "PredictionsWithMetrics",
+				"required": [
+					"accuracy",
+					"hamming_distance",
+					"f1",
+					"precision",
+					"recall",
+					"predictions"
+				],
+				"type": "object",
+				"properties": {
+					"accuracy": {
+						"title": "Accuracy",
+						"type": "number"
+					},
+					"hamming_distance": {
+						"title": "Hamming Distance",
+						"type": "number"
+					},
+					"f1": {
+						"title": "F1",
+						"type": "number"
+					},
+					"precision": {
+						"title": "Precision",
+						"type": "number"
+					},
+					"recall": {
+						"title": "Recall",
+						"type": "number"
+					},
+					"predictions": {
+						"title": "Predictions",
+						"type": "object",
+						"additionalProperties": {
+							"$ref": "#/components/schemas/InstrumentPrediction"
+						}
+					}
+				}
+			},
+			"SupportedDatasetDirType": {
+				"title": "SupportedDatasetDirType",
+				"enum": [
+					"irmastrain",
+					"irmastest",
+					"openmic",
+					"csv",
+					"inference"
+				],
+				"description": "List of SupportedDatasetDirType we use."
+			},
+			"ValidationError": {
+				"title": "ValidationError",
+				"required": [
+					"loc",
+					"msg",
+					"type"
+				],
+				"type": "object",
+				"properties": {
+					"loc": {
+						"title": "Location",
+						"type": "array",
+						"items": {
+							"anyOf": [
+								{
+									"type": "string"
+								},
+								{
+									"type": "integer"
+								}
+							]
+						}
+					},
+					"msg": {
+						"title": "Message",
+						"type": "string"
+					},
+					"type": {
+						"title": "Error Type",
+						"type": "string"
+					}
+				}
+			}
+		}
+	},
+	"tags": [
+		{
+			"name": "Resources",
+			"description": "Models and datasets available for inference."
+		},
+		{
+			"name": "Model Inference",
+			"description": "Endpoints used for predicting audio data on trained models. Curl example for multiple audios:\n\n    curl -X 'POST' \\\n        'http://localhost:8090/model/predict-files?model_checkpoint=models%2Fmy_model.ckpt' \\\n        -H 'accept: application/json' \\\n        -H 'Content-Type: multipart/form-data' \\\n        -F 'audio_files=@track_23.wav;type=audio/wav'\n"
+		}
+	]
+}