--- conflicted
+++ resolved
@@ -31,14 +31,9 @@
 def main():
     config = get_default_config()
 
-<<<<<<< HEAD
-    EMBEDDINGS_DIR = (
-        "embeddings/data-irmas-train_ast_MIT-ast-finetuned-audioset-10-10-0.4593"
-=======
     EMBEDDINGS_DIR = Path(
         config.path_embeddings,
         "data-irmas-train_ast_MIT-ast-finetuned-audioset-10-10-0.4593",
->>>>>>> 85e2dc81
     )
     TRAIN_DATASET_PATH = config.path_irmas_train
     embeddings = []
@@ -126,17 +121,6 @@
     )
 
     # Print bad files
-<<<<<<< HEAD
-    # TODO: finish writing bad files to a csv
-    bad_files = {}
-    for i in label_issues_indices:
-        instrument = config_defaults.IDX_TO_INSTRUMENT[labels[i]]
-        full_path = str(Path(TRAIN_DATASET_PATH, instrument, file_paths[i]))
-        bad_files.add(full_path)
-
-    labels = []
-    file_paths = []
-=======
     result: list[tuple[float, str]] = []
 
     for i in sorted_indices[::-1]:
@@ -161,7 +145,6 @@
     print("Number of removed examples:", num_examples)
     print("Number of remaining examples:", len(result) - num_examples)
     print("Percentage removed:", num_examples / len(result))
->>>>>>> 85e2dc81
 
 
 if __name__ == "__main__":
