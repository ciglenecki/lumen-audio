--- conflicted
+++ resolved
@@ -4,7 +4,7 @@
 import torch
 
 from src.config import config_defaults
-from src.data.dataset import SupportedDatasets
+from src.enums.enums import SupportedDatasets
 from src.utils.utils_exceptions import InvalidArgument, InvalidDataException
 
 
@@ -37,7 +37,7 @@
     return array
 
 
-def decode_drums(one_hot: np.ndarray) -> tuple[str | None]:
+def decode_drums(one_hot: np.ndarray) -> str:
     """Return key from one hot encoded drum vector."""
     indices = np.where(one_hot == 1)[0]
 
@@ -82,7 +82,7 @@
     return array
 
 
-def decode_genre(one_hot: np.ndarray) -> tuple[str | None]:
+def decode_genre(one_hot: np.ndarray) -> str:
     """Return key from one hot encoded genre vector."""
     indices = np.where(one_hot == 1)[0]
     if len(indices) == 0:
@@ -147,7 +147,9 @@
     )
 
 
-def chunk_collate_audio(batch: list[torch.Tensor, torch.Tensor]):
+def chunk_collate_audio(
+    batch: list[tuple[torch.Tensor, torch.Tensor]], max_audio_width
+):
     """Batch is tuple (waveform, label)
 
     Example:
@@ -191,7 +193,7 @@
     """
     audio_chunks, labels, file_indices = [], [], []
     for file_idx, (audio, label) in enumerate(batch):
-        chunks = list(torch.split(audio, config_defaults.DEFAULT_AUDIO_CHUNK_SIZE))
+        chunks = list(torch.split(audio, max_audio_width))
         audio_chunks.extend(chunks)  # [[5,6], [1,2], [3]]
         repeat_times = len(chunks)
 
@@ -213,7 +215,6 @@
     return audio_chunks, labels, file_indices
 
 
-<<<<<<< HEAD
 def parse_dataset_enum_dirs(
     string: str,
 ) -> list[tuple[SupportedDatasets, Path]]:
@@ -228,7 +229,8 @@
     if not dataset_path.exists():
         raise InvalidArgument(f"Dataset path {dataset_path} doesn't exist.")
     return dataset, dataset_path
-=======
+
+
 def calc_instrument_weight(per_instrument_count: dict[str, int], as_tensor=True):
     """Caculates weight for each class in the following way: count all negative samples and divide
     them with positive samples. Positive is the same label, negative is a different one.
@@ -258,7 +260,6 @@
         return weights
     else:
         return weight_dict
->>>>>>> ffc60811
 
 
 if __name__ == "__main__":
