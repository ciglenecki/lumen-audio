# 🎸 Lumen Data Science 2023 – Audio Classification

Check the code architecture drawing: https://docs.google.com/drawings/d/1DDG480MVKn_C3fZktl5t6uvWeh57Vx2wgtH9GJYsGAU/edit?usp=sharing

![ ](img/code_arh.png)

Experiments: https://docs.google.com/spreadsheets/d/1DK04mzl79wB_NNKNJFpf8HrG24TvEzwpreovirgSjGY/edit?usp=sharing

## Notes

### Meet 2 (2023-03-11, sub)

Tasks:

- [ ] include relabeled data and retrained some model to check performance boost (make sure to pick a model which already works)
- [ ] implement audio and spectrogram normalization
- [ ] include files which are NOT instruments
- [ ] download non instrument audio files and write data loader which are NOT instruments (@matej)
- [ ] create eval script which will caculate ALL metrics for the whole dataset
- [ ] try MFCC instead of spectrogram

Low priority tasks:
<<<<<<< HEAD
=======

>>>>>>> 0581a39f
- [ ] convert all augmentations so they happen on the GPU
- [ ] make sure augmetantions happen in batch
- [ ] attempt error analysis by looking where the gradients are large

Matej:

- [ ] compare Mirko's wavelet transform with scipy's native transformation
  - run experiments in both cases
- [ ] check AST edge cases (0.1 sec, 30 sec)
- [ ] comapre batch size n=8 vs n=1 forward pass speed. We want to see if we can split the 8sec audio in 1sec sequences to perform forward pass fast
- [ ] perform validation on Rep's corected dataset to check how many labels are correctly marked in the original dataset
  - check if all instruments are correct
  - check if at least one instrument is correct
- [ ] check what's up with wav2vec2 padding

Mirko:

- [ ] finish experiments and interpretation of the wavelet transformation
- [ ] implement Fluffy on AST, multi-head
- [ ] reserach the BEATs model and incorporate it to the existing training structure as fast as possible so we get concrete results. BEATs links are down below.
- [ ] think about and reserach what happens with variable sampling rate and how can we avoid issues with time length change

Ivan:

- [ ] implement spectrogram cropping and zero padding instead of resizing
- [ ] implement ResNeXt 50_32x4d

Vinko:

- [ ] research audio augmentations
- [ ] research classical audio features
- [ ] implement SVM model which uses classical audio features for mutlilabel classification
  - [ ] research if SVM can perform multilabel classification or use 11 SVMs

### Meet 1

- audio features in the context of traditional approach => baseline

  - https://en.wikipedia.org/wiki/Mel-frequency_cepstrum

- use smaller CNN (efficient-v2-small, imagenet) for intial reporting

  - what's the spectrogram problem in the context of length variability
  - which augmentations do we use?
  - what are the methods for generating new audio files?

- Monolith (Kiklop) vs multi-head (Fluffy):

  - problem with multi-head: number of heads depends on the number of instruments
    - problem with Kiklop but it's manifseted in number of weights
  - Fluffy problem: class disbalans, what's the appropriate loss function. Will the training be stable?

## Setup

### Python Virtual Environment

Create and populate the [virtual environment](https://docs.python.org/3/library/venv.html#:~:text=A%20virtual%20environment%20is%20a,part%20of%20your%20operating%20system). Simply put, the virtual environment allows you to install Python packages for this project only (which you can easily delete later). This way, we won't clutter your global Python packages.

**Step 1: Execute the following command:**

```bash
python3 -m venv venv && source venv/bin/activate && pip install -r requirements.txt && pip install -r requirements-dev.txt
```

**Step 2: Install current directory as a editable Python module:**

```bash
pip install -e .
```

**(optional) Step 3: Activate pre-commit hook**

```
pre-commit install
```

Pre-commit, defined in `.pre-commit-config.yaml` will fix your imports will make sure the code follows Python standards

To remove pre-commit run: `rm -rf .git/hooks`

## 📁 Directory structure

| Directory                 | Description                                         |
| ------------------------- | --------------------------------------------------- |
| [data](data/)             | datasets                                            |
| [docs](docs/)             | documentation                                       |
| [figures](figures/)       | figures                                             |
| [models](models/)         | model checkpoints, model metadata, training reports |
| [references](references/) | research papers and competition guidelines          |
| [src](src/)               | python source code                                  |

## 📋 Notes

General links:

- Audio Deep Learning Made Simple State-of-the-Art Techniques:
  1. https://towardsdatascience.com/audio-deep-learning-made-simple-part-1-state-of-the-art-techniques-da1d3dff2504
  2. https://towardsdatascience.com/audio-deep-learning-made-simple-part-2-why-mel-spectrograms-perform-better-aad889a93505
  3. https://towardsdatascience.com/audio-deep-learning-made-simple-part-3-data-preparation-and-augmentation-24c6e1f6b52
- paperswithcode Audio Classification: https://paperswithcode.com/task/audio-classification
- Music and Instrument Classification using Deep Learning Technics: https://cs230.stanford.edu/projects_fall_2019/reports/26225883.pdf
- AUDIO MANIPULATION WITH TORCHAUDIO: https://pytorch.org/tutorials/beginner/audio_preprocessing_tutorial.html

### Pretraining

Masked Autoencoders (MAE)

![](https://user-images.githubusercontent.com/11435359/146857310-f258c86c-fde6-48e8-9cee-badd2b21bd2c.png)


https://huggingface.co/docs/transformers/model_doc/vit_mae#transformers.ViTMAEForPreTraining
- https://github.com/YuanGongND/ssast
- https://github.com/AlanBaade/MAE-AST-Public
### Normalization

Normalization of the audio in time domain (amplitude). Librosa already does this?

Spectrogram normalization, same as any image problem normalization - pre-caculate mean and std and use it in the preprocessing step.

### 🎵 Datasets

IRMAS dataset https://www.upf.edu/web/mtg/irmas:

- IRMAS Test dataset only contains the information about presence of the instruments. Drums and music genre information is **not present**.
- examples:  6705
- instruments: 11
- duration: 3sec

NSynth: Neural Audio Synthesis https://magenta.tensorflow.org/datasets/nsynth

- examples: 305 979
- instruments: 1006
- A novel WaveNet-style autoencoder model that learns codes that meaningfully represent the space of instrument sounds.

MusicNet:

- examples: 330
- instruments: 11
- duration: song

MedleyDB:

- examples: 122
- instruments: 80

OpenMIC-2018 https://zenodo.org/record/1432913#.W6dPeJNKjOR

- paper: http://ismir2018.ircam.fr/doc/pdfs/248_Paper.pdf
- num examples: 20 000
- instruments: 20
- duration: 10sec

### Audio which are not instruments

Reserach audio files which are NOT instruments. Both background noises and sounds SIMILAR to instruments! Download the datasets and write dataset loader for them (@matej). Label everything [0, ..., 0]

### 💡⚙️ Models and training

Problem: how to encode additional features (drums/no drums, music genre)? We can't create spectrogram out fo those arrays. Maybe simply append one hot encoded values after the spectrogram becomes 1D linear vector?

#### BEATs

Current state-of-the-art model for audio classification on multiple datasets and multiple metrics.

paper: https://arxiv.org/pdf/2212.09058.pdf
github: https://github.com/microsoft/unilm/tree/master/beats
https://paperswithcode.com/sota/audio-classification-on-audioset

#### AST

- github: https://github.com/YuanGongND/ast
- paper: https://arxiv.org/pdf/2104.01778.pdf
- pretrained model: https://huggingface.co/MIT/ast-finetuned-audioset-10-10-0.4593
- hugging face: https://huggingface.co/docs/transformers/model_doc/audio-spectrogram-transformer

Notes:

- They used 16kHz audio for the pretrained model, so if you want to use the pretrained model, please prepare your data in 16kHz

Idea: introduce multiple MLP (fully conneted layer) heads. Each head will detect a single instrument instead of trying to detect all instruments at once.

- [ ] explore how to implement this in PyTorch efficiently:
  - https://ensemble-pytorch.readthedocs.io/en/latest/
  - https://pytorch.org/functorch/stable/notebooks/ensembling.html

Idea: train on single wav, then later introduce `irmas_combinatorics` dataset which contains multiple wav

#### ➕ Ensamble

Introduce SVM and train it additionally on high level features of spectrogram. For example, one can caculate entropy of a spectrogram for a given timeframe.

### Audio knowledge

#### Harmonic and Percussive Sounds

https://www.audiolabs-erlangen.de/resources/MIR/FMP/C8/C8S1_HPS.html

![](img/harmonic_and_percussive_sounds.jpg)
Loosely speaking, a harmonic sound is what we perceive as pitched sound, what makes us hear melodies and chords. The prototype of a **harmonic** sound is the acoustic realization of a sinusoid, which corresponds to a **horizontal line in a spectrogram** representation. The sound of a violin is another typical example of what we consider a harmonic sound. Again, most of the observed structures in the spectrogram are of horizontal nature (even though they are intermingled with noise-like components). On the other hand, a percussive sound is what we perceive as a clash, a knock, a clap, or a click. The sound of a drum stroke or a transient that occurs in the attack phase of a musical tone are further typical examples. The prototype of a **percussive** sound is the acoustic realization of an impulse, which corresponds to a **vertical line in a spectrogram representation**.

### 🔊 Feature extraction

https://pytorch.org/audio/stable/transforms.html
https://pytorch.org/audio/stable/functional.html#feature-extractions

#### Spectrogram

note: in practice, Mel Spectrograms are used instead of classical spectrogram. We have to normazlie spectrograms images just like any other image dataset (mean/std).

![ ](img/spectrogram.png)

https://www.physik.uzh.ch/local/teaching/SPI301/LV-2015-Help/lvanls.chm/STFT_Spectrogram_Core.html#:~:text=frequency%20bins%20specifies%20the%20FFT,The%20default%20is%20512.

Take an audio sequence and peform SFTF (Short-time Fourier transform) to get spectrums in multiple time intervals. The result is a 3D tensor (time, amplitude, spectrum). STFT has a time window size which is defined by a `sampling frequnecy`. It is also defined by a `window type`.

### Mel-Frequency Cepstral Coefficients (MFCC)

Spectrogram of Mel Spectrogram:

https://youtu.be/4_SH2nfbQZ8

### 🥴 Augmentations

- https://pytorch.org/audio/main/tutorials/audio_feature_augmentation_tutorial.html#specaugment
- https://pytorch.org/audio/stable/transforms.html#augmentations
- https://pytorch.org/audio/stable/generated/torchaudio.sox_effects.effect_names.html#torchaudio.sox_effects.effect_names

#### Audio augmentations

- white noise
- time shift
- amplitude change / normalization

<details open>
<summary>PyTorch Sox effects</summary>

allpass, band, bandpass, bandreject, bass, bend, biquad, chorus, channels, compand, contrast, dcshift, deemph, delay, dither, divide, downsample, earwax, echo, echos, equalizer, fade, fir, firfit, flanger, gain, highpass, hilbert, loudness, lowpass, mcompand, norm, oops, overdrive, pad, phaser, pitch, rate, remix, repeat, reverb, reverse, riaa, silence, sinc, speed, stat, stats, stretch, swap, synth, tempo, treble, tremolo, trim, upsample, vad, vol

</details>

#### Spectrum augmentations

SpecAugment: https://ai.googleblog.com/2019/04/specaugment-new-data-augmentation.html
SpecAugment PyTorch: https://github.com/zcaceres/spec_augment
SpecAugment torchaudio: https://pytorch.org/audio/main/tutorials/audio_feature_augmentation_tutorial.html#specaugment

### 🔀 Data generation

Naive: concat multiple audio sequences into one and merge their labels. Introduce some overlapping, but not too much!

Use the same genre for data generation: combine sounds which come from the same genre instead of different genres

How to sample?

- sample audio files [3, 5] but dont use more than 4 instruments
- sample different starting positions at which the audio will start playing
  - START-----x---x----------x--------x----------END
- cutoff the audio sequence at max length?

### Kaldi vs Librosa terminilogy

Kaldi
window_shift = int(sample_frequency * frame_shift * MILLISECONDS_TO_SECONDS)

Librosa
hop_length

### Done tasks

Tasks:
- [x] implement argument which accepts list of numbers [1000, 500, 4] and will create appropriate deep cnn
  - use module called deep head and pass it as a argument
______________________________________________________________________

## 🏆 Team members

<table>
  <tr>
    <td align="center"><a href="https://github.com/VinkoGitHub"><img src="https://avatars.githubusercontent.com/u/32898681?v=4" width="100px;" alt=""/><br /><sub><b>Vinko Dragušica</b></sub><br /></td>
    <td align="center"><a href="https://github.com/mirxonius"><img src="https://avatars.githubusercontent.com/u/102659128?v=4" width="100px;" alt=""/><br /><sub><b>Filip Mirković</b></sub></a><br /></td>
   <td align="center"><a href="https://github.com/ir2718"><img src="https://avatars.githubusercontent.com/u/94498051?v=4" width="100px;" alt=""/><br /><sub><b>Ivan Rep</b></sub></a><br /></td>
    <td align="center"><a href="https://github.com/ciglenecki"><img src="https://avatars.githubusercontent.com/u/12819849?v=4" width="100px;" alt=""/><br /><sub><b>Matej Ciglenečki</b></sub></a><br /></td>
</table><|MERGE_RESOLUTION|>--- conflicted
+++ resolved
@@ -20,10 +20,6 @@
 - [ ] try MFCC instead of spectrogram
 
 Low priority tasks:
-<<<<<<< HEAD
-=======
-
->>>>>>> 0581a39f
 - [ ] convert all augmentations so they happen on the GPU
 - [ ] make sure augmetantions happen in batch
 - [ ] attempt error analysis by looking where the gradients are large
