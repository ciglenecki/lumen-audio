--- conflicted
+++ resolved
@@ -102,21 +102,6 @@
 - n_fft = 400
 - hop_length = 400
 
-<<<<<<< HEAD
-Caculate features for train for EACH instrument:
-- librosa.feature.spectral_centroid
-- librosa.feature.spectral_bandwidth
-- librosa.feature.spectral_contrast
-- librosa.feature.spectral_flatness
-- librosa.feature.spectral_rolloff
-- librosa.feature.mfcc (n_mfcc=10, which means this produces 10 features for the whole sequence, no matter how long it is)
-- use np.mean() to reduce any time/temporal dimension to one feature.
-
-Caculate **correlation and covariance matrix** using the dataframe above.
-
-Add musical key finder https://github.com/jackmcarthur/musical-key-finder, which tonalities happen a lot?
-=======
->>>>>>> b5c3a1c9
 
 Search kaggle and medium for exploratory data analysis audio
 - [ ] https://librosa.org/doc/main/feature.html
@@ -517,13 +502,7 @@
   - Shuffle parts of the spectrogram in the following way: (16x16 grid)
     - shuffle 15% of patches
     - electra, is the patch shuffled?
-<<<<<<< HEAD
-- [x] **augmentations**: time shift, pitch shift, sox
-  - [x] add normalization after augmentations
-
-=======
 - [x] **ESC50:** download non instrument audio files and write data loader which are NOT instruments (@matej) this might not be important since the model usually gives [0,0,0,0,0] anyways: download ESC50 non instrument audio files and write data loader which are NOT instruments (@matej)
->>>>>>> b5c3a1c9
 
 **Dataframe for one instrument (guitar):**
 
