--- conflicted
+++ resolved
@@ -1,23 +1,21 @@
-torch
 numpy
 matplotlib
 pandas
 transformers
+scipy
+librosa
+ipykernel
+
+# ----------- torch -------- #
+torchvision
+torcheval
+torchmetrics
+torch
+tensorboard
+tensorboardX
 torchaudio
 pytorch-lightning
 torchmetrics
-scipy
-tensorboard
-tensorboardX
-librosa
-<<<<<<< HEAD
-torchvision
-torcheval
-torchmetrics
-
-=======
-ipykernel
->>>>>>> 6859fbee
 
 # --------- others --------- #
 pyrootutils     # standardizing the project root setup
