--- conflicted
+++ resolved
@@ -24,11 +24,7 @@
 pytorch-lightning==1.9.4
 torchmetrics==0.11.4
 torch-scatter==2.1.1
-<<<<<<< HEAD
-pytorch_grad_cam
-=======
 grad-cam
->>>>>>> 6fee20e5
 
 # --------- others --------- #
 pyrootutils    # standardizing the project root setup